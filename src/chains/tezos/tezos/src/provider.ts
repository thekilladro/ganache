<<<<<<< HEAD
=======
import { Provider } from "@ganache/utils";
import TezosApi from "./api";
>>>>>>> 5cbf4e2c
import Emittery from "emittery";
import TezosApi from "./api";
import { JsonRpcTypes } from "@ganache/utils";
import {
  TezosProviderOptions,
  TezosInternalOptions,
  TezosOptionsConfig
} from "@ganache/tezos-options";
import cloneDeep from "lodash.clonedeep";
import { PromiEvent, types, utils } from "@ganache/utils";
import Wallet from "./wallet";
import { Account } from "@ganache/tezos-utils";
declare type RequestMethods = types.KnownKeys<TezosApi>;

type mergePromiseGenerics<Type> = Promise<
  Type extends Promise<infer X> ? X : never
>;

interface Callback {
  (err?: Error, response?: JsonRpcTypes.Response | JsonRpcTypes.Error): void;
}

interface BatchedCallback {
  (
    err?: Error,
    response?: (JsonRpcTypes.Response | JsonRpcTypes.Error)[]
  ): void;
}

type RequestParams<Method extends RequestMethods> = {
  readonly method: Method;
  readonly params: Parameters<TezosApi[Method]> | undefined;
};

const hasOwn = utils.hasOwn;

export default class TezosProvider
<<<<<<< HEAD
  extends Emittery.Typed<{ message: any }, "connect" | "disconnect">
  implements types.Provider<TezosApi> {
  #options: TezosInternalOptions;
  #api: TezosApi;
  #executor: utils.Executor;
  #wallet: Wallet;

  constructor(options: TezosProviderOptions = {}, executor: utils.Executor) {
=======
  extends Emittery.Typed<undefined, "ready" | "close">
  implements Provider<TezosApi> {
  constructor(providerOptions?: any) {
>>>>>>> 5cbf4e2c
    super();
    const providerOptions = (this.#options = TezosOptionsConfig.normalize(
      options as TezosProviderOptions
    ));

    this.#executor = executor;
    const wallet = (this.#wallet = new Wallet(providerOptions.wallet));
    wallet.on("ready", () => {
      this.#api = new TezosApi(providerOptions, wallet);
      this.emit("connect");
    });
  }

  /**
   * Returns the initial accounts
   */
  public getInitialAccounts() {
    const accounts: Record<string, Account> = {};
    const wallet = this.#wallet;
    wallet.initialAccounts.forEach(account => {
      const address = account.pkh.toString(); // account.address.toString() TODO : what is address in tezos. For now using pkh
      accounts[address] = {
        ...account
      };
    });
    return accounts;
  }

  /**
   * Returns the options, including defaults and generated, used to start Ganache.
   */
  public getOptions() {
    return cloneDeep(this.#options);
  }

  /**
   * Remove an event subscription
   */
  public removeListener = this.off;

  /**
   * @param payload
   * @param callback
   * @deprecated Use the `request` method
   */
  public send(
    payload: JsonRpcTypes.Request<TezosApi>,
    callback?: Callback
  ): undefined;
  /**
   * Legacy callback style API
   * @param payload JSON-RPC payload
   * @param callback callback
   * @deprecated Batch transactions have been deprecated. Send payloads
   * individually via the `request` method.
   */
  public send(
    payloads: JsonRpcTypes.Request<TezosApi>[],
    callback?: BatchedCallback
  ): undefined;
  /**
   * @param method
   * @param params
   * @ignore Non standard! Do not use.
   */
  public send(
    method: RequestMethods,
    params?: Parameters<TezosApi[typeof method]>
  ): any;
  public send(
    arg1:
      | RequestMethods
      | JsonRpcTypes.Request<TezosApi>
      | JsonRpcTypes.Request<TezosApi>[],
    arg2?: Callback | BatchedCallback | any[]
  ) {
    return this.#send(arg1, arg2);
  }

  /**
   * Legacy callback style API
   * @param payload JSON-RPC payload
   * @param callback callback
   * @deprecated Use the `request` method.
   */
  public sendAsync(
    payload: JsonRpcTypes.Request<TezosApi>,
    callback?: Callback | BatchedCallback
  ): void {
    this.#send(payload, callback);
  }

  #send = (
    arg1:
      | RequestMethods
      | JsonRpcTypes.Request<TezosApi>
      | JsonRpcTypes.Request<TezosApi>[],
    arg2?: Callback | BatchedCallback | any[]
  ): Promise<{}> | void => {
    let method: RequestMethods;
    let params: any;
    let response: Promise<{}> | undefined;
    if (typeof arg1 === "string") {
      // this signature is (not) non-standard and is only a ganache thing!!!
      // we should probably remove it, but I really like it so I haven't yet.
      method = arg1;
      params = arg2 as Parameters<TezosApi[typeof method]>;
      response = this.request({ method, params });
    } else if (typeof arg2 === "function") {
      // handle backward compatibility with callback-style ganache-core
      if (Array.isArray(arg1)) {
        const callback = arg2 as BatchedCallback;
        this.#legacySendPayloads(arg1).then(({ error, result }) => {
          callback(error, result);
        });
      } else {
        const callback = arg2 as Callback;
        this.#legacySendPayload(arg1).then(({ error, result }) => {
          callback(error, result);
        });
      }
    } else {
      throw new Error(
        "No callback provided to provider's send function. As of web3 1.0, provider.send " +
          "is no longer synchronous and must be passed a callback as its final argument."
      );
    }

    return response;
  };

  /**
   * EIP-1193 style request method
   * @param args
   * @returns A Promise that resolves with the method's result or rejects with a CodedError
   */
  public async request<Method extends RequestMethods>(
    args: Parameters<TezosApi[Method]>["length"] extends 0
      ? Pick<RequestParams<Method>, "method">
      : never
  ): mergePromiseGenerics<ReturnType<TezosApi[Method]>>;
  /**
   * EIP-1193 style request method
   * @param args
   * @returns A Promise that resolves with the method's result or rejects with a CodedError
   */
  public async request<Method extends RequestMethods>(
    args: RequestParams<Method>
  ): mergePromiseGenerics<ReturnType<TezosApi[Method]>>;
  public async request<Method extends RequestMethods>(
    args: RequestParams<Method>
  ) {
    const rawResult = await this._requestRaw(args);
    const value = await rawResult.value;
    return JSON.parse(JSON.stringify(value));
  }

  /**
   * INTERNAL. Used when the caller wants to access the orignal `PromiEvent`, which would
   * otherwise be flattened into a regular Promise through the Promise chain.
   * @param request
   */
  public async _requestRaw<Method extends RequestMethods>({
    method,
    params
  }: RequestParams<Method>) {
    // this.#logRequest(method, params);

    const result = await this.#executor.execute(this.#api, method, params);
    const promise = result.value as mergePromiseGenerics<typeof result.value>;
    if (promise instanceof PromiEvent) {
      promise.on("message", data => {
        // EIP-1193
        this.emit("message" as never, data as never);
        // legacy
        this.emit(
          "data" as never,
          {
            jsonrpc: "2.0",
            method: "tez_subscription",
            params: (data as any).data
          } as never
        );
      });
    }
    const value = promise.catch((error: Error) => {
      //   TODO : Add tezos specific error handling
      // then rethrow
      throw error;
    });
    return { value: value };
  }

  public disconnect = async () => {
    await this.emit("disconnect");
    return;
  };

  //#region legacy
  #legacySendPayloads = (payloads: JsonRpcTypes.Request<TezosApi>[]) => {
    return Promise.all(payloads.map(this.#legacySendPayload)).then(results => {
      let mainError: Error = null;
      const responses: (JsonRpcTypes.Response | JsonRpcTypes.Error)[] = [];
      results.forEach(({ error, result }, i) => {
        responses.push(result);
        if (error) {
          if (mainError == null) {
            mainError = new Error("Batch error:") as Error & { errors: [] };
          }
          (mainError as any).errors[i] = error;
        }
      });
      return { error: mainError, result: responses };
    });
  };

  #legacySendPayload = async (payload: JsonRpcTypes.Request<TezosApi>) => {
    const method = payload.method as RequestMethods;
    const params = payload.params as Parameters<TezosApi[typeof method]>;
    try {
      const result = await this.request({ method, params });
      return {
        error: null as JsonRpcTypes.Error,
        result: JsonRpcTypes.Response(
          payload.id,
          JSON.parse(JSON.stringify(result))
        )
      };
    } catch (error) {
      let result: any;
      // In order to provide `vmErrorsOnRPCResponse`, the `error` might have
      // a `result` property that we need to move to the result field. Yes,
      // it's super weird behavior!
      if (hasOwn(error, "result")) {
        result = error.result;
        delete error.result;
      }
      return { error, result: JsonRpcTypes.Error(payload.id, error, result) };
    }
  };
  //#endregion
}<|MERGE_RESOLUTION|>--- conflicted
+++ resolved
@@ -1,59 +1,65 @@
-<<<<<<< HEAD
-=======
-import { Provider } from "@ganache/utils";
-import TezosApi from "./api";
->>>>>>> 5cbf4e2c
+import {
+  Executor,
+  hasOwn,
+  KnownKeys,
+  makeError,
+  makeResponse,
+  OverloadedParameters,
+  Provider
+} from "@ganache/utils";
 import Emittery from "emittery";
 import TezosApi from "./api";
-import { JsonRpcTypes } from "@ganache/utils";
 import {
   TezosProviderOptions,
   TezosInternalOptions,
   TezosOptionsConfig
 } from "@ganache/tezos-options";
 import cloneDeep from "lodash.clonedeep";
-import { PromiEvent, types, utils } from "@ganache/utils";
+import {
+  PromiEvent,
+  JsonRpcRequest,
+  JsonRpcResponse,
+  JsonRpcError
+} from "@ganache/utils";
 import Wallet from "./wallet";
 import { Account } from "@ganache/tezos-utils";
-declare type RequestMethods = types.KnownKeys<TezosApi>;
-
-type mergePromiseGenerics<Type> = Promise<
-  Type extends Promise<infer X> ? X : never
+import { Quantity } from "@ganache/utils";
+import { Data } from "@ganache/utils";
+declare type RequestMethods = KnownKeys<TezosApi>;
+
+type Primitives = string | number | null | undefined | symbol | bigint;
+type Clean<X> = X extends Primitives
+  ? X
+  : X extends Quantity | Data // | ITraceData // TODO : check if ITraceData is required for tezos
+  ? string
+  : { [N in keyof X]: Clean<X[N]> };
+
+type cleanAndMergePromiseGenerics<Type> = Promise<
+  Type extends Promise<infer X> ? Clean<X> : never
 >;
 
 interface Callback {
-  (err?: Error, response?: JsonRpcTypes.Response | JsonRpcTypes.Error): void;
+  (err?: Error, response?: JsonRpcResponse | JsonRpcError): void;
 }
 
 interface BatchedCallback {
-  (
-    err?: Error,
-    response?: (JsonRpcTypes.Response | JsonRpcTypes.Error)[]
-  ): void;
+  (err?: Error, response?: (JsonRpcResponse | JsonRpcError)[]): void;
 }
 
 type RequestParams<Method extends RequestMethods> = {
   readonly method: Method;
-  readonly params: Parameters<TezosApi[Method]> | undefined;
+  readonly params: OverloadedParameters<TezosApi[Method]> | undefined;
 };
 
-const hasOwn = utils.hasOwn;
-
 export default class TezosProvider
-<<<<<<< HEAD
   extends Emittery.Typed<{ message: any }, "connect" | "disconnect">
-  implements types.Provider<TezosApi> {
+  implements Provider<TezosApi> {
   #options: TezosInternalOptions;
   #api: TezosApi;
-  #executor: utils.Executor;
+  #executor: Executor;
   #wallet: Wallet;
 
-  constructor(options: TezosProviderOptions = {}, executor: utils.Executor) {
-=======
-  extends Emittery.Typed<undefined, "ready" | "close">
-  implements Provider<TezosApi> {
-  constructor(providerOptions?: any) {
->>>>>>> 5cbf4e2c
+  constructor(options: TezosProviderOptions = {}, executor: Executor) {
     super();
     const providerOptions = (this.#options = TezosOptionsConfig.normalize(
       options as TezosProviderOptions
@@ -95,40 +101,31 @@
   public removeListener = this.off;
 
   /**
-   * @param payload
-   * @param callback
+   * @param payload - payload
+   * @param callback - callback
    * @deprecated Use the `request` method
    */
-  public send(
-    payload: JsonRpcTypes.Request<TezosApi>,
+  public send<Method extends KnownKeys<TezosApi>>(
+    payload: JsonRpcRequest<TezosApi, Method>,
     callback?: Callback
   ): undefined;
   /**
    * Legacy callback style API
-   * @param payload JSON-RPC payload
-   * @param callback callback
+   * @param payloads - JSON-RPC payload
+   * @param callback - callback
    * @deprecated Batch transactions have been deprecated. Send payloads
    * individually via the `request` method.
    */
-  public send(
-    payloads: JsonRpcTypes.Request<TezosApi>[],
+  public send<Method extends KnownKeys<TezosApi>>(
+    payloads: JsonRpcRequest<TezosApi, Method>[],
     callback?: BatchedCallback
   ): undefined;
-  /**
-   * @param method
-   * @param params
-   * @ignore Non standard! Do not use.
-   */
-  public send(
-    method: RequestMethods,
-    params?: Parameters<TezosApi[typeof method]>
-  ): any;
-  public send(
+  public send<Method extends KnownKeys<TezosApi>>(
     arg1:
       | RequestMethods
-      | JsonRpcTypes.Request<TezosApi>
-      | JsonRpcTypes.Request<TezosApi>[],
-    arg2?: Callback | BatchedCallback | any[]
+      | JsonRpcRequest<TezosApi, Method>
+      | JsonRpcRequest<TezosApi, Method>[],
+    arg2?: Callback | BatchedCallback
   ) {
     return this.#send(arg1, arg2);
   }
@@ -139,19 +136,19 @@
    * @param callback callback
    * @deprecated Use the `request` method.
    */
-  public sendAsync(
-    payload: JsonRpcTypes.Request<TezosApi>,
+  public sendAsync<Method extends KnownKeys<TezosApi>>(
+    payload: JsonRpcRequest<TezosApi, Method>,
     callback?: Callback | BatchedCallback
   ): void {
     this.#send(payload, callback);
   }
 
-  #send = (
+  #send = <Method extends KnownKeys<TezosApi>>(
     arg1:
       | RequestMethods
-      | JsonRpcTypes.Request<TezosApi>
-      | JsonRpcTypes.Request<TezosApi>[],
-    arg2?: Callback | BatchedCallback | any[]
+      | JsonRpcRequest<TezosApi, Method>
+      | JsonRpcRequest<TezosApi, Method>[],
+    arg2?: Callback | BatchedCallback
   ): Promise<{}> | void => {
     let method: RequestMethods;
     let params: any;
@@ -160,7 +157,7 @@
       // this signature is (not) non-standard and is only a ganache thing!!!
       // we should probably remove it, but I really like it so I haven't yet.
       method = arg1;
-      params = arg2 as Parameters<TezosApi[typeof method]>;
+      params = (arg2 as unknown) as OverloadedParameters<TezosApi[Method]>;
       response = this.request({ method, params });
     } else if (typeof arg2 === "function") {
       // handle backward compatibility with callback-style ganache-core
@@ -190,22 +187,10 @@
    * @param args
    * @returns A Promise that resolves with the method's result or rejects with a CodedError
    */
-  public async request<Method extends RequestMethods>(
-    args: Parameters<TezosApi[Method]>["length"] extends 0
-      ? Pick<RequestParams<Method>, "method">
-      : never
-  ): mergePromiseGenerics<ReturnType<TezosApi[Method]>>;
-  /**
-   * EIP-1193 style request method
-   * @param args
-   * @returns A Promise that resolves with the method's result or rejects with a CodedError
-   */
+  // @ts-ignore
   public async request<Method extends RequestMethods>(
     args: RequestParams<Method>
-  ): mergePromiseGenerics<ReturnType<TezosApi[Method]>>;
-  public async request<Method extends RequestMethods>(
-    args: RequestParams<Method>
-  ) {
+  ): cleanAndMergePromiseGenerics<ReturnType<TezosApi[Method]>> {
     const rawResult = await this._requestRaw(args);
     const value = await rawResult.value;
     return JSON.parse(JSON.stringify(value));
@@ -223,7 +208,9 @@
     // this.#logRequest(method, params);
 
     const result = await this.#executor.execute(this.#api, method, params);
-    const promise = result.value as mergePromiseGenerics<typeof result.value>;
+    const promise = result.value as cleanAndMergePromiseGenerics<
+      typeof result.value
+    >;
     if (promise instanceof PromiEvent) {
       promise.on("message", data => {
         // EIP-1193
@@ -253,10 +240,12 @@
   };
 
   //#region legacy
-  #legacySendPayloads = (payloads: JsonRpcTypes.Request<TezosApi>[]) => {
+  #legacySendPayloads = <Method extends KnownKeys<TezosApi>>(
+    payloads: JsonRpcRequest<TezosApi, Method>[]
+  ) => {
     return Promise.all(payloads.map(this.#legacySendPayload)).then(results => {
       let mainError: Error = null;
-      const responses: (JsonRpcTypes.Response | JsonRpcTypes.Error)[] = [];
+      const responses: (JsonRpcResponse | JsonRpcError)[] = [];
       results.forEach(({ error, result }, i) => {
         responses.push(result);
         if (error) {
@@ -270,17 +259,18 @@
     });
   };
 
-  #legacySendPayload = async (payload: JsonRpcTypes.Request<TezosApi>) => {
+  #legacySendPayload = async <Method extends KnownKeys<TezosApi>>(
+    payload: JsonRpcRequest<TezosApi, Method>
+  ) => {
     const method = payload.method as RequestMethods;
-    const params = payload.params as Parameters<TezosApi[typeof method]>;
+    const params = payload.params as OverloadedParameters<
+      TezosApi[typeof method]
+    >;
     try {
       const result = await this.request({ method, params });
       return {
-        error: null as JsonRpcTypes.Error,
-        result: JsonRpcTypes.Response(
-          payload.id,
-          JSON.parse(JSON.stringify(result))
-        )
+        error: null as JsonRpcError,
+        result: makeResponse(payload.id, JSON.parse(JSON.stringify(result)))
       };
     } catch (error) {
       let result: any;
@@ -291,7 +281,7 @@
         result = error.result;
         delete error.result;
       }
-      return { error, result: JsonRpcTypes.Error(payload.id, error, result) };
+      return { error, result: makeError(payload.id, error, result) };
     }
   };
   //#endregion
