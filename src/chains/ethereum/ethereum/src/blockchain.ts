--- conflicted
+++ resolved
@@ -18,16 +18,9 @@
   EthereumRawAccount,
   TraceTransactionResult
 } from "@ganache/ethereum-utils";
-<<<<<<< HEAD
-import type { InterpreterStep } from "@ethereumjs/vm/dist/evm/interpreter";
 import { decode } from "@ganache/rlp";
-import { BN, KECCAK256_RLP } from "ethereumjs-util";
-import Common from "@ethereumjs/common";
-import VM from "@ethereumjs/vm";
-=======
+import { KECCAK256_RLP } from "ethereumjs-util";
 import type { InterpreterStep } from "@ethereumjs/evm";
-import { decode } from "@ganache/rlp";
-import { KECCAK256_RLP } from "@ethereumjs/util";
 import { Common } from "@ethereumjs/common";
 import { EEI, VM } from "@ethereumjs/vm";
 import {
@@ -36,7 +29,6 @@
   EVMResult,
   EVM
 } from "@ethereumjs/evm";
->>>>>>> 8016f7c0
 import { EthereumInternalOptions, Hardfork } from "@ganache/ethereum-options";
 import {
   Quantity,
@@ -63,12 +55,7 @@
 import { DefaultStateManager } from "@ethereumjs/statemanager";
 import { GanacheTrie } from "./helpers/trie";
 import { ForkTrie } from "./forking/trie";
-<<<<<<< HEAD
-import type { LevelUp } from "levelup";
 import { activatePrecompiles } from "./helpers/precompiles";
-=======
-import { activatePrecompiles, warmPrecompiles } from "./helpers/precompiles";
->>>>>>> 8016f7c0
 import TransactionReceiptManager from "./data-managers/transaction-receipt-manager";
 import { BUFFER_ZERO } from "@ganache/utils";
 import {
@@ -80,7 +67,6 @@
 } from "./provider-events";
 
 import mcl from "mcl-wasm";
-<<<<<<< HEAD
 import {
   CallOverrides,
   createAccessList,
@@ -88,10 +74,7 @@
   runCall,
   SimulationTransaction
 } from "./helpers/simulations";
-=======
-import { maybeGetLogs } from "@ganache/console.log";
 import { TrieDB } from "./trie-db";
->>>>>>> 8016f7c0
 
 const mclInitPromise = mcl.init(mcl.BLS12_381).then(() => {
   mcl.setMapToMode(mcl.IRTF); // set the right map mode; otherwise mapToG2 will return wrong values.
@@ -1094,19 +1077,7 @@
     simulationBlock: Block,
     overrides: CallOverrides
   ) {
-<<<<<<< HEAD
     const options = this.#options;
-=======
-    let result: EVMResult;
-
-    const data = transaction.data;
-    let gasLimit = transaction.gas.toBigInt();
-    // subtract out the transaction's base fee from the gas limit before
-    // simulating the tx, because `runCall` doesn't account for raw gas costs.
-    const hasToAddress = transaction.to != null;
-    const to = hasToAddress ? new Address(transaction.to.toBuffer()) : null;
-
->>>>>>> 8016f7c0
     const common = this.fallback
       ? this.fallback.getCommonForBlockNumber(
           this.common,
@@ -1125,7 +1096,6 @@
     });
   }
 
-<<<<<<< HEAD
   public async createAccessList(
     transaction: SimulationTransaction,
     simulationBlock: Block
@@ -1134,7 +1104,7 @@
     const common = this.fallback
       ? this.fallback.getCommonForBlockNumber(
           this.common,
-          BigInt(transaction.block.header.number.toString())
+          transaction.block.header.number
         )
       : this.common;
     return await createAccessList({
@@ -1144,90 +1114,6 @@
       transaction,
       options,
       emitStepEvent: this.#emitStepEvent
-=======
-    if (gasLeft >= 0n) {
-      const stateTrie = this.trie.copy(false);
-      stateTrie.setContext(
-        parentBlock.header.stateRoot.toBuffer(),
-        null,
-        parentBlock.header.number
-      );
-      const options = this.#options;
-
-      const vm = await this.createVmFromStateTrie(
-        stateTrie,
-        options.chain.allowUnlimitedContractSize,
-        false, // precompiles have already been initialized in the stateTrie
-        common
-      );
-
-      // take a checkpoint so the `runCall` never writes to the trie. We don't
-      // commit/revert later because this stateTrie is ephemeral anyway.
-      await vm.eei.checkpoint();
-
-      vm.evm.events.on("step", (event: InterpreterStep) => {
-        const logs = maybeGetLogs(event);
-        if (logs) {
-          options.logging.logger.log(...logs);
-          this.emit("ganache:vm:tx:console.log", {
-            context: transactionContext,
-            logs
-          });
-        }
-
-        if (!this.#emitStepEvent) return;
-        const ganacheStepEvent = makeStepEvent(transactionContext, event);
-        this.emit("ganache:vm:tx:step", ganacheStepEvent);
-      });
-
-      const caller = transaction.from.toBuffer();
-      const callerAddress = new Address(caller);
-
-      if (common.isActivatedEIP(2929)) {
-        const eei = vm.eei;
-        // handle Berlin hardfork warm storage reads
-        warmPrecompiles(eei);
-        eei.addWarmedAddress(caller);
-        if (to) eei.addWarmedAddress(to.buf);
-      }
-
-      // If there are any overrides requested for eth_call, apply
-      // them now before running the simulation.
-      await applySimulationOverrides(stateTrie, vm, overrides);
-
-      // we need to update the balance and nonce of the sender _before_
-      // we run this transaction so that things that rely on these values
-      // are correct (like contract creation!).
-      const fromAccount = await vm.eei.getAccount(callerAddress);
-      fromAccount.nonce += 1n;
-      const txCost = gasLimit * transaction.gasPrice.toBigInt();
-      const startBalance = fromAccount.balance;
-      // TODO: should we throw if insufficient funds?
-      fromAccount.balance = txCost > startBalance ? 0n : startBalance - txCost;
-      await vm.eei.putAccount(callerAddress, fromAccount);
-
-      // finally, run the call
-      result = await vm.evm.runCall({
-        caller: callerAddress,
-        data: transaction.data && transaction.data.toBuffer(),
-        gasPrice: transaction.gasPrice.toBigInt(),
-        gasLimit: gasLeft,
-        to,
-        value: transaction.value == null ? 0n : transaction.value.toBigInt(),
-        block: transaction.block as any
-      });
-    } else {
-      result = {
-        execResult: {
-          runState: { programCounter: 0 },
-          exceptionError: new VmError(ERROR.OUT_OF_GAS),
-          returnValue: BUFFER_EMPTY
-        }
-      } as EVMResult;
-    }
-    this.emit("ganache:vm:tx:after", {
-      context: transactionContext
->>>>>>> 8016f7c0
     });
   }
 
