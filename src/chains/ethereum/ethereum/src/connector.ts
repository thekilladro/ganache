--- conflicted
+++ resolved
@@ -14,16 +14,10 @@
 import {
   RecognizedString,
   WebSocket,
-<<<<<<< HEAD
   HttpRequest,
   TemplatedApp
-} from "uWebSockets.js";
-import { CodedError, ErrorCodes } from "@ganache/ethereum-utils";
-=======
-  HttpRequest
 } from "@trufflesuite/uws-js-unofficial";
 import { CodedError } from "@ganache/ethereum-utils";
->>>>>>> 5cbf4e2c
 import {
   EthereumProviderOptions,
   EthereumLegacyProviderOptions
