//#region Imports
import {
  Tag,
  BlockLogs,
  VM_EXCEPTION,
  VM_EXCEPTIONS,
  CodedError,
  DATA,
  InternalFilter,
  FilterTypes,
  QUANTITY,
  EthereumRawAccount
} from "@ganache/ethereum-utils";
import { BaseFeeHeader, Block, RuntimeBlock } from "@ganache/ethereum-block";
import {
  AccessLists,
  Transaction,
  TransactionFactory,
  TypedTransaction
} from "@ganache/ethereum-transaction";
import {
  toRpcSig,
  hashPersonalMessage,
  KECCAK256_NULL
} from "@ethereumjs/util";
import { signTypedData_v4 } from "eth-sig-util";
import {
  Data,
  ecsign,
  Heap,
  Quantity,
  PromiEvent,
  Api,
  keccak,
  JsonRpcErrorCode,
  min,
  max
} from "@ganache/utils";
import Blockchain from "./blockchain";
import { EthereumInternalOptions } from "@ganache/ethereum-options";
import Wallet from "./wallet";

import Emittery from "emittery";
import estimateGas, {
  EstimateGasResult,
  EstimateGasRunArgs
} from "./helpers/gas-estimator";
import { assertArgLength } from "./helpers/assert-arg-length";
import { parseFilterDetails, parseFilterRange } from "./helpers/filter-parsing";
import { decode } from "@ganache/rlp";
import { Address } from "@ganache/ethereum-address";
import { GanacheRawBlock } from "@ganache/ethereum-block";
import { Capacity } from "./miner/miner";
import { Ethereum } from "./api-types";
import Common from "@ethereumjs/common";
import { SimulationTransaction } from "./helpers/simulations";

async function autofillDefaultTransactionValues(
  tx: TypedTransaction,
  eth_estimateGas: (
    tx: Ethereum.Transaction,
    tag: QUANTITY | Ethereum.Tag
  ) => Promise<Quantity>,
  eth_maxPriorityFeePerGas: () => Promise<Quantity>,
  transaction: Ethereum.Transaction,
  blockchain: Blockchain,
  options: EthereumInternalOptions
) {
  if (tx.gas.isNull()) {
    const defaultLimit = options.miner.defaultTransactionGasLimit;
    if (defaultLimit === Quantity.Empty) {
      // if the default limit is `Quantity.Empty` use a gas estimate
      tx.gas = await eth_estimateGas(transaction, Tag.latest);
    } else {
      tx.gas = defaultLimit;
    }
  }
  if ("gasPrice" in tx && tx.gasPrice.isNull()) {
    tx.gasPrice = options.miner.defaultGasPrice;
  }

  if ("maxFeePerGas" in tx && tx.maxFeePerGas.isNull()) {
    const block = blockchain.blocks.latest;
    tx.maxFeePerGas = Quantity.from(
      Block.calcNBlocksMaxBaseFee(3, <BaseFeeHeader>block.header)
    );
  }

  if ("maxPriorityFeePerGas" in tx && tx.maxPriorityFeePerGas.isNull()) {
    tx.maxPriorityFeePerGas = await eth_maxPriorityFeePerGas();
  }
}

function createSimulatedTransaction(
  blockchain: Blockchain,
  options: EthereumInternalOptions,
  common: Common,
  transaction: Ethereum.Transaction,
  simulationBlock: Block
): SimulationTransaction {
  const simulationBlockHeader = simulationBlock.header;

  let gas: Quantity;
  if (typeof transaction.gasLimit === "undefined") {
    if (typeof transaction.gas !== "undefined") {
      gas = Quantity.from(transaction.gas);
    } else {
      // eth_call isn't subject to regular transaction gas limits by default
      gas = options.miner.callGasLimit;
    }
  } else {
    gas = Quantity.from(transaction.gasLimit);
  }

  let data: Data;
  if (typeof transaction.data === "undefined") {
    if (typeof transaction.input !== "undefined") {
      data = Data.from(transaction.input);
    }
  } else {
    data = Data.from(transaction.data);
  }

  // eth_call doesn't validate that the transaction has a sufficient
  // "effectiveGasPrice". however, if `maxPriorityFeePerGas` or
  // `maxFeePerGas` values are set, the baseFeePerGas is used to calculate
  // the effectiveGasPrice, which is used to calculate tx costs/refunds.
  const baseFeePerGasBigInt =
    simulationBlockHeader.baseFeePerGas !== undefined
      ? simulationBlockHeader.baseFeePerGas.toBigInt()
      : undefined;

  let gasPrice: Quantity;
  const hasGasPrice = typeof transaction.gasPrice !== "undefined";
  // if the original block didn't have a `baseFeePerGas` (baseFeePerGasBigInt
  // is undefined) then EIP-1559 was not active on that block and we can't use
  // type 2 fee values (as they rely on the baseFee)
  if (!common.isActivatedEIP(1559) || baseFeePerGasBigInt === undefined) {
    gasPrice = hasGasPrice
      ? Quantity.Zero
      : Quantity.from(transaction.gasPrice);
  } else {
    const hasMaxFeePerGas = typeof transaction.maxFeePerGas !== "undefined";
    const hasMaxPriorityFeePerGas =
      typeof transaction.maxPriorityFeePerGas !== "undefined";

    if (hasGasPrice && (hasMaxFeePerGas || hasMaxPriorityFeePerGas)) {
      throw new Error(
        "both gasPrice and (maxFeePerGas or maxPriorityFeePerGas) specified"
      );
    }
    // User specified 1559 gas fields (or none), use those
    const maxFeePerGas = hasMaxFeePerGas
      ? BigInt(transaction.maxFeePerGas)
      : 0n;
    const maxPriorityFeePerGas = hasMaxPriorityFeePerGas
      ? BigInt(transaction.maxPriorityFeePerGas)
      : 0n;
    if (maxPriorityFeePerGas > 0 || maxFeePerGas > 0) {
      const maybeTip = maxFeePerGas - baseFeePerGasBigInt;
      const tip =
        maybeTip < maxPriorityFeePerGas ? maybeTip : maxPriorityFeePerGas;
      gasPrice = Quantity.from(baseFeePerGasBigInt + tip);
    } else {
      gasPrice = Quantity.Zero;
    }
  }

  // if EIP 2930 is activated, validate the access list. otherwise skip
  // validation to save time
  const accessList = common.isActivatedEIP(2930)
    ? AccessLists.tryGetValidatedAccessList(transaction.accessList)
    : [];

  const block = new RuntimeBlock(
    simulationBlockHeader.number,
    simulationBlockHeader.parentHash,
    blockchain.coinbase,
    gas.toBuffer(),
    simulationBlockHeader.gasUsed.toBuffer(),
    simulationBlockHeader.timestamp,
    options.miner.difficulty,
    simulationBlockHeader.totalDifficulty,
    baseFeePerGasBigInt
  );

  return {
    gas,
    // if we don't have a from address, our caller must be the configured coinbase address
    from:
      transaction.from == null
        ? blockchain.coinbase
        : Address.from(transaction.from),
    to: transaction.to == null ? null : Address.from(transaction.to),
    gasPrice,
    value: transaction.value == null ? null : Quantity.from(transaction.value),
    data,
    block,
    accessList
  };
}
const version = process.env.VERSION || "DEV";
//#endregion

//#region Constants
const CLIENT_VERSION = `Ganache/v${version}/EthereumJS TestRPC/v${version}/ethereum-js`;
const PROTOCOL_VERSION = Data.from("0x3f");
const RPC_MODULES = {
  eth: "1.0",
  net: "1.0",
  rpc: "1.0",
  web3: "1.0",
  evm: "1.0",
  personal: "1.0"
} as const;
//#endregion

//#region helpers
/**
 * Combines RuntimeErrors for a list of rejected or reverted transactions.
 * @param transactions Array of transactions with errors to assert.
 */
function assertExceptionalTransactions(transactions: TypedTransaction[]) {
  let baseError: string = null;
  let errors: string[];
  const data = {};

  transactions.forEach(transaction => {
    if (transaction.execException) {
      if (baseError) {
        baseError = VM_EXCEPTIONS;
        errors.push(
          `${transaction.hash.toString()}: ${transaction.execException}\n`
        );
        data[transaction.execException.data.hash] =
          transaction.execException.data;
      } else {
        baseError = VM_EXCEPTION;
        errors = [transaction.execException.message];
        data[transaction.execException.data.hash] =
          transaction.execException.data;
      }
    }
  });

  if (baseError) {
    const err = new Error(baseError + errors.join("\n"));
    (err as any).data = data;
    throw err;
  }
}

//#endregion helpers

export default class EthereumApi implements Api {
  readonly [index: string]: (...args: any) => Promise<any>;

  readonly #getId = (
    id => () =>
      Quantity.from(++id)
  )(0);
  readonly #filters = new Map<string, InternalFilter>();
  readonly #subscriptions = new Map<string, Emittery.UnsubscribeFn>();
  readonly #options: EthereumInternalOptions;
  readonly #blockchain: Blockchain;
  readonly #wallet: Wallet;

  /**
   * This is the Ethereum API that the provider interacts with.
   * The only methods permitted on the prototype are the supported json-rpc
   * methods.
   * @param options -
   * @param wallet -
   * @param emitter -
   */
  constructor(
    options: EthereumInternalOptions,
    wallet: Wallet,
    blockchain: Blockchain
  ) {
    this.#options = options;
    this.#wallet = wallet;
    this.#blockchain = blockchain;
  }

  //#region db
  /**
   * Stores a string in the local database.
   *
   * @param dbName - Database name.
   * @param key - Key name.
   * @param value - String to store.
   * @returns returns true if the value was stored, otherwise false.
   * @example
   * ```javascript
   * console.log(await provider.send("db_putString", ["testDb", "testKey", "testValue"] ));
   * ```
   */
  @assertArgLength(3)
  async db_putString(
    dbName: string,
    key: string,
    value: string
  ): Promise<boolean> {
    return false;
  }

  /**
   * Returns string from the local database.
   *
   * @param dbName - Database name.
   * @param key - Key name.
   * @returns The previously stored string.
   * @example
   * ```javascript
   * console.log(await provider.send("db_getString", ["testDb", "testKey"] ));
   * ```
   */
  @assertArgLength(2)
  async db_getString(dbName: string, key: string) {
    return "";
  }

  /**
   * Stores binary data in the local database.
   *
   * @param dbName - Database name.
   * @param key - Key name.
   * @param data - Data to store.
   * @returns true if the value was stored, otherwise false.
   * @example
   * ```javascript
   * console.log(await provider.send("db_putHex", ["testDb", "testKey", "0x0"] ));
   * ```
   */
  @assertArgLength(3)
  async db_putHex(dbName: string, key: string, data: DATA) {
    return false;
  }

  /**
   * Returns binary data from the local database.
   *
   * @param dbName - Database name.
   * @param key - Key name.
   * @returns The previously stored data.
   * @example
   * ```javascript
   * console.log(await provider.send("db_getHex", ["testDb", "testKey"] ));
   * ```
   */
  @assertArgLength(2)
  async db_getHex(dbName: string, key: string) {
    return "0x00";
  }
  //#endregion

  //#region bzz
  /**
   * Returns the kademlia table in a readable table format.
   * @returns Returns the kademlia table in a readable table format.
   * @example
   * ```javascript
   * console.log(await provider.send("bzz_hive"));
   * ```
   */
  @assertArgLength(0)
  async bzz_hive() {
    return [];
  }

  /**
   * Returns details about the swarm node.
   * @returns Returns details about the swarm node.
   * @example
   * ```javascript
   * console.log(await provider.send("bzz_info"));
   * ```
   */
  @assertArgLength(0)
  async bzz_info() {
    return [];
  }
  //#endregion

  //#region evm
  /**
   * Force a single block to be mined.
   *
   * Mines a block independent of whether or not mining is started or stopped.
   * Will mine an empty block if there are no available transactions to mine.
   *
   * @param timestamp - the timestamp the block should be mined with.
   * EXPERIMENTAL: Optionally, specify an `options` object with `timestamp`
   * and/or `blocks` fields. If `blocks` is given, it will mine exactly `blocks`
   *  number of blocks, regardless of any other blocks mined or reverted during it's
   * operation. This behavior is subject to change!
   *
   * @returns The string `"0x0"`. May return additional meta-data in the future.
   *
   * @example
   * ```javascript
   * console.log("start", await provider.send("eth_blockNumber"));
   * await provider.send("evm_mine", [{blocks: 5}] ); // mines 5 blocks
   * console.log("end", await provider.send("eth_blockNumber"));
   * ```
   */
  async evm_mine(): Promise<"0x0">;
  async evm_mine(timestamp: number): Promise<"0x0">;
  async evm_mine(options: Ethereum.MineOptions): Promise<"0x0">;
  @assertArgLength(0, 1)
  async evm_mine(arg?: number | Ethereum.MineOptions): Promise<"0x0"> {
    // `MINE_ONLY_ONE_BLOCK` refers to the number of blocks mined per call to `blockchain.mine()`
    const MINE_ONLY_ONE_BLOCK = true;

    const blockchain = this.#blockchain;
    const options = this.#options;
    const vmErrorsOnRPCResponse = options.chain.vmErrorsOnRPCResponse;
    // Since `typeof null === "object"` we have to guard against that
    if (arg !== null && typeof arg === "object") {
      let { blocks, timestamp } = arg;
      if (blocks == null) {
        blocks = 1;
      }
      // TODO(perf): add an option to mine a bunch of blocks in a batch so
      // we can save them all to the database in one go.
      // Developers like to move the blockchain forward by thousands of blocks
      // at a time and doing this would make it way faster
      for (let i = 0; i < blocks; i++) {
        const { transactions } = await blockchain.mine(
          Capacity.FillBlock,
          MINE_ONLY_ONE_BLOCK,
          timestamp
        );

        if (vmErrorsOnRPCResponse) {
          assertExceptionalTransactions(transactions);
        }
      }
    } else {
      const timestamp = arg as number | null;
      const { transactions } = await blockchain.mine(
        Capacity.FillBlock,
        MINE_ONLY_ONE_BLOCK,
        timestamp
      );
      if (vmErrorsOnRPCResponse) {
        assertExceptionalTransactions(transactions);
      }
    }

    return "0x0";
  }

  /**
   * Sets the given account's nonce to the specified value. Mines a new block
   * before returning.
   *
   * Warning: this will result in an invalid state tree.
   *
   * @param address - The account address to update.
   * @param nonce - The nonce value to be set.
   * @returns `true` if it worked, otherwise `false`.
   * @example
   * ```javascript
   * const nonce = "0x3e8";
   * const [address] = await provider.request({ method: "eth_accounts", params: [] });
   * const result = await provider.send("evm_setAccountNonce", [address, nonce] );
   * console.log(result);
   * ```
   */
  @assertArgLength(2)
  async evm_setAccountNonce(address: DATA, nonce: QUANTITY) {
    // TODO: the effect of this function could happen during a block mine operation, which would cause all sorts of
    // issues. We need to figure out a good way of timing this.
    // Issue: https://github.com/trufflesuite/ganache/issues/1646
    const vmAddress = Address.from(address);
    const blockchain = this.#blockchain;
    const eei = blockchain.vm.eei;
    const account = await eei.getAccount(vmAddress);

    account.nonce = Quantity.toBigInt(nonce);

    await eei.checkpoint();
    await eei.putAccount(vmAddress, account);
    await eei.commit();

    // TODO: do we need to mine a block here? The changes we're making really don't make any sense at all
    // and produce an invalid trie going forward.
    await blockchain.mine(Capacity.Empty);
    return true;
  }

  /**
   * Sets the given account's balance to the specified WEI value. Mines a new block
   * before returning.
   *
   * Warning: this will result in an invalid state tree.
   *
   * @param address - The account address to update.
   * @param balance - The balance value, in WEI, to be set.
   * @returns `true` if it worked, otherwise `false`.
   * @example
   * ```javascript
   * const balance = "0x3e8";
   * const [address] = await provider.request({ method: "eth_accounts", params: [] });
   * const result = await provider.send("evm_setAccountBalance", [address, balance] );
   * console.log(result);
   * ```
   */
  @assertArgLength(2)
  async evm_setAccountBalance(address: DATA, balance: QUANTITY) {
    // TODO: the effect of this function could happen during a block mine operation, which would cause all sorts of
    // issues. We need to figure out a good way of timing this.
    // Issue: https://github.com/trufflesuite/ganache/issues/1646
    const vmAddress = Address.from(address);
    const blockchain = this.#blockchain;
    const eei = blockchain.vm.eei;
    const account = await eei.getAccount(vmAddress);

    account.balance = Quantity.toBigInt(balance);

    await eei.checkpoint();
    await eei.putAccount(vmAddress, account);
    await eei.commit();

    // TODO: do we need to mine a block here? The changes we're making really don't make any sense at all
    // and produce an invalid trie going forward.
    await blockchain.mine(Capacity.Empty);

    return true;
  }

  /**
   * Sets the given account's code to the specified data. Mines a new block
   * before returning.
   *
   * Warning: this will result in an invalid state tree.
   *
   * @param address - The account address to update.
   * @param code - The code to be set.
   * @returns `true` if it worked, otherwise `false`.
   * @example
   * ```javascript
   * const data = "0xbaddad42";
   * const [address] = await provider.request({ method: "eth_accounts", params: [] });
   * const result = await provider.send("evm_setAccountCode", [address, data] );
   * console.log(result);
   * ```
   */
  @assertArgLength(2)
  async evm_setAccountCode(address: DATA, code: DATA) {
    // TODO: the effect of this function could happen during a block mine operation, which would cause all sorts of
    // issues. We need to figure out a good way of timing this.
    // Issue: https://github.com/trufflesuite/ganache/issues/1646
    const vmAddress = Address.from(address);
    const codeBuffer = Data.toBuffer(code);
    const blockchain = this.#blockchain;
    const eei = blockchain.vm.eei;
    // The ethereumjs-vm StateManager does not allow to set empty code,
    // therefore we will manually set the code hash when "clearing" the contract code
    await eei.checkpoint();
    if (codeBuffer.length > 0) {
      await eei.putContractCode(vmAddress, codeBuffer);
    } else {
      const account = await eei.getAccount(vmAddress);
      account.codeHash = KECCAK256_NULL;
      await eei.putAccount(vmAddress, account);
    }
    await eei.commit();

    // TODO: do we need to mine a block here? The changes we're making really don't make any sense at all
    // and produce an invalid trie going forward.
    await blockchain.mine(Capacity.Empty);
    return true;
  }

  /**
   * Sets the given account's storage slot to the specified data. Mines a new block
   * before returning.
   *
   * Warning: this will result in an invalid state tree.
   *
   * @param address - The account address to update.
   * @param slot - The storage slot that should be set.
   * @param value - The value to be set.
   * @returns `true` if it worked, otherwise `false`.
   * @example
   * ```javascript
   * const slot = "0x0000000000000000000000000000000000000000000000000000000000000005";
   * const data = "0xbaddad42";
   * const [address] = await provider.request({ method: "eth_accounts", params: [] });
   * const result = await provider.send("evm_setAccountStorageAt", [address, slot, data] );
   * console.log(result);
   * ```
   */
  @assertArgLength(3)
  async evm_setAccountStorageAt(address: DATA, slot: DATA, value: DATA) {
    // TODO: the effect of this function could happen during a block mine operation, which would cause all sorts of
    // issues. We need to figure out a good way of timing this.
    // Issue: https://github.com/trufflesuite/ganache/issues/1646
    const vmAddress = Address.from(address);
    const slotBuffer = Data.toBuffer(slot);
    const valueBuffer = Data.toBuffer(value);
    const blockchain = this.#blockchain;
    const eei = blockchain.vm.eei;
    await eei.checkpoint();
    await eei.putContractStorage(vmAddress, slotBuffer, valueBuffer);
    await eei.commit();

    // TODO: do we need to mine a block here? The changes we're making really don't make any sense at all
    // and produce an invalid trie going forward.
    await blockchain.mine(Capacity.Empty);
    return true;
  }

  /**
   * Jump forward in time by the given amount of time, in seconds.
   * @param seconds - Number of seconds to jump forward in time by. Must be greater than or equal to `0`.
   * @returns Returns the total time adjustment, in seconds.
   * @example
   * ```javascript
   * const seconds = 10;
   * const timeAdjustment = await provider.send("evm_increaseTime", [seconds] );
   * console.log(timeAdjustment);
   * ```
   */
  @assertArgLength(1)
  async evm_increaseTime(seconds: number | QUANTITY) {
    const milliseconds =
      (typeof seconds === "number" ? seconds : Quantity.toNumber(seconds)) *
      1000;
    return Math.floor(this.#blockchain.increaseTime(milliseconds) / 1000);
  }

  /**
   * Sets the internal clock time to the given timestamp.
   *
   * Warning: This will allow you to move *backwards* in time, which may cause
   * new blocks to appear to be mined before old blocks. This will result in
   * an invalid state.
   *
   * @param time - JavaScript timestamp (millisecond precision).
   * @returns The amount of *seconds* between the given timestamp and now.
   * @example
   * ```javascript
   * const currentDate = Date.now();
   * setTimeout(async () => {
   *   const time = await provider.send("evm_setTime", [currentDate] );
   *   console.log(time); // should be about two seconds ago
   * }, 1000);
   * ```
   */
  @assertArgLength(0, 1)
  async evm_setTime(time: number | QUANTITY | Date) {
    let timestamp: number;
    switch (typeof time) {
      case "object":
        timestamp = time.getTime();
        break;
      case "number":
        timestamp = time;
        break;
      default:
        timestamp = Quantity.toNumber(time);
        break;
    }
    const blockchain = this.#blockchain;
    const offsetMilliseconds = blockchain.setTimeDiff(timestamp);
    // convert offsetMilliseconds to seconds:
    return Math.floor(offsetMilliseconds / 1000);
  }

  /**
   * Revert the state of the blockchain to a previous snapshot. Takes a single
   * parameter, which is the snapshot id to revert to. This deletes the given
   * snapshot, as well as any snapshots taken after (e.g.: reverting to id 0x1
   * will delete snapshots with ids 0x1, 0x2, etc.)
   *
   * @param snapshotId - The snapshot id to revert.
   * @returns `true` if a snapshot was reverted, otherwise `false`.
   *
   * @example
   * ```javascript
   * const [from, to] = await provider.send("eth_accounts");
   * const startingBalance = BigInt(await provider.send("eth_getBalance", [from] ));
   *
   * // take a snapshot
   * const snapshotId = await provider.send("evm_snapshot");
   *
   * // send value to another account (over-simplified example)
   * await provider.send("eth_subscribe", ["newHeads"] );
   * await provider.send("eth_sendTransaction", [{from, to, value: "0xffff"}] );
   * await provider.once("message"); // Note: `await provider.once` is non-standard
   *
   * // ensure balance has updated
   * const newBalance = await provider.send("eth_getBalance", [from] );
   * assert(BigInt(newBalance) < startingBalance);
   *
   * // revert the snapshot
   * const isReverted = await provider.send("evm_revert", [snapshotId] );
   * assert(isReverted);
   * console.log({isReverted: isReverted});
   *
   * // ensure balance has reverted
   * const endingBalance = await provider.send("eth_getBalance", [from] );
   * const isBalanceReverted = assert.strictEqual(BigInt(endingBalance), startingBalance);
   * console.log({isBalanceReverted: isBalanceReverted});
   * ```
   */
  @assertArgLength(1)
  async evm_revert(snapshotId: QUANTITY) {
    return this.#blockchain.revert(Quantity.from(snapshotId));
  }

  /**
   * Snapshot the state of the blockchain at the current block. Takes no
   * parameters. Returns the id of the snapshot that was created. A snapshot can
   * only be reverted once. After a successful `evm_revert`, the same snapshot
   * id cannot be used again. Consider creating a new snapshot after each
   * `evm_revert` if you need to revert to the same point multiple times.
   *
   * @returns The hex-encoded identifier for this snapshot.
   *
   * @example
   * ```javascript
   * const provider = ganache.provider();
   * const [from, to] = await provider.send("eth_accounts");
   * const startingBalance = BigInt(await provider.send("eth_getBalance", [from] ));
   *
   * // take a snapshot
   * const snapshotId = await provider.send("evm_snapshot");
   *
   * // send value to another account (over-simplified example)
   * await provider.send("eth_subscribe", ["newHeads"] );
   * await provider.send("eth_sendTransaction", [{from, to, value: "0xffff"}] );
   * await provider.once("message"); // Note: `await provider.once` is non-standard
   *
   * // ensure balance has updated
   * const newBalance = await provider.send("eth_getBalance", [from] );
   * assert(BigInt(newBalance) < startingBalance);
   *
   * // revert the snapshot
   * const isReverted = await provider.send("evm_revert", [snapshotId] );
   * assert(isReverted);
   *
   * // ensure balance has reverted
   * const endingBalance = await provider.send("eth_getBalance", [from] );
   * const isBalanceReverted = assert.strictEqual(BigInt(endingBalance), startingBalance);
   * console.log({isBalanceReverted: isBalanceReverted});
   * ```
   */
  async evm_snapshot() {
    return Quantity.from(this.#blockchain.snapshot());
  }

  /**
   * Adds any arbitrary account to the `personal` namespace.
   *
   * Note: accounts already known to the `personal` namespace and accounts
   * returned by `eth_accounts` cannot be re-added using this method.
   * @param address - The address of the account to add to the `personal`
   * namespace.
   * @param passphrase - The passphrase used to encrypt the account's private key.
   * NOTE: this passphrase will be needed for all `personal` namespace calls
   * that require a password.
   * @returns `true` if  the account was successfully added. `false` if the
   * account is already in the `personal` namespace.
   * @example
   * ```javascript
   * const address = "0x742d35Cc6634C0532925a3b844Bc454e4438f44e";
   * const passphrase = "passphrase"
   * const result = await provider.send("evm_addAccount", [address, passphrase] );
   * console.log(result);
   * ```
   */
  async evm_addAccount(address: DATA, passphrase: string) {
    const addy = Address.from(address);
    return this.#wallet.addUnknownAccount(addy, passphrase);
  }

  /**
   * Removes an account from the `personal` namespace.
   *
   * Note: accounts not known to the `personal` namespace cannot be removed
   * using this method.
   * @param address - The address of the account to remove from the `personal`
   * namespace.
   * @param passphrase - The passphrase used to decrypt the account's private key.
   * @returns `true` if the account was successfully removed. `false` if the
   * account was not in the `personal` namespace.
   * @example
   * ```javascript
   * const [address] = await provider.request({ method: "eth_accounts", params: [] });
   * const passphrase = "passphrase"
   * const result = await provider.send("evm_removeAccount", [address, passphrase] );
   * console.log(result);
   * ```
   */
  async evm_removeAccount(address: DATA, passphrase: string) {
    const addy = Address.from(address);
    return this.#wallet.removeKnownAccount(addy, passphrase);
  }

  //#endregion evm

  //#region miner
  /**
   * Resume the CPU mining process with the given number of threads.
   *
   * Note: `threads` is ignored.
   * @param threads - Number of threads to resume the CPU mining process with.
   * @returns `true`.
   * @example
   * ```javascript
   * await provider.send("miner_stop");
   * // check that eth_mining returns false
   * console.log(await provider.send("eth_mining"));
   * await provider.send("miner_start");
   * // check that eth_mining returns true
   * console.log(await provider.send("eth_mining"));
   * ```
   */
  @assertArgLength(0, 1)
  async miner_start(threads: number = 1) {
    if (this.#options.miner.instamine === "eager") {
      const resumption = await this.#blockchain.resume(threads);
      // resumption can be undefined if the blockchain isn't currently paused
      if (
        resumption &&
        resumption.transactions != null &&
        this.#options.chain.vmErrorsOnRPCResponse
      ) {
        assertExceptionalTransactions(resumption.transactions);
      }
    } else {
      this.#blockchain.resume(threads);
    }
    return true;
  }

  /**
   * Stop the CPU mining operation.
   * @returns `true`.
   * @example
   * ```javascript
   * // check that eth_mining returns true
   * console.log(await provider.send("eth_mining"));
   * await provider.send("miner_stop");
   * // check that eth_mining returns false
   * console.log(await provider.send("eth_mining"));
   * ```
   */
  @assertArgLength(0)
  async miner_stop() {
    this.#blockchain.pause();
    return true;
  }

  /**
   * Sets the default accepted gas price when mining transactions.
   * Any transactions that don't specify a gas price will use this amount.
   * Transactions that are below this limit are excluded from the mining process.
   * @param number - Default accepted gas price.
   * @returns `true`.
   * @example
   * ```javascript
   * console.log(await provider.send("miner_setGasPrice", [300000] ));
   * ```
   */
  @assertArgLength(1)
  async miner_setGasPrice(number: QUANTITY) {
    this.#options.miner.defaultGasPrice = Quantity.from(number);
    return true;
  }

  /**
   * Sets the etherbase, where mining rewards will go.
   * @param address - The address where the mining rewards will go.
   * @returns `true`.
   * @example
   * ```javascript
   * const [account] = await provider.request({ method: "eth_accounts", params: [] });
   * console.log(await provider.send("miner_setEtherbase", [account] ));
   * ```
   */
  @assertArgLength(1)
  async miner_setEtherbase(address: DATA) {
    this.#blockchain.coinbase = Address.from(address);
    return true;
  }

  /**
   * Set the extraData block header field a miner can include.
   * @param extra - The `extraData` to include.
   * @returns If successfully set returns `true`, otherwise returns an error.
   * @example
   * ```javascript
   * console.log(await provider.send("miner_setExtra", ["0x0"] ));
   * ```
   */
  @assertArgLength(1)
  async miner_setExtra(extra: DATA) {
    const bytes = Data.from(extra);
    const length = bytes.toBuffer().length;
    if (length > 32) {
      throw new Error(`extra exceeds max length. ${length} > 32`);
    }
    this.#options.miner.extraData = bytes;
    return true;
  }
  //#endregion

  //#region web3
  /**
   * Returns the current client version.
   * @returns The current client version.
   * @example
   * ```javascript
   * console.log(await provider.send("web3_clientVersion"));
   * ```
   */
  @assertArgLength(0)
  async web3_clientVersion() {
    return CLIENT_VERSION;
  }

  /**
   * Returns Keccak-256 (not the standardized SHA3-256) of the given data.
   * @param data - the data to convert into a SHA3 hash.
   * @returns The SHA3 result of the given string.
   * @example
   * ```javascript
   * const data = "hello trufflers";
   * const sha3 = await provider.send("web3_sha3", [data] );
   * console.log(sha3);
   * ```
   */
  @assertArgLength(1)
  async web3_sha3(data: DATA) {
    return Data.from(keccak(Data.toBuffer(data)));
  }
  //#endregion

  //#region net
  /**
   * Returns the current network id.
   * @returns The current network id. This value should NOT be JSON-RPC
   * Quantity/Data encoded.
   * @example
   * ```javascript
   * console.log(await provider.send("net_version"));
   * ```
   */
  @assertArgLength(0)
  async net_version() {
    return this.#options.chain.networkId.toString();
  }

  /**
   * Returns `true` if client is actively listening for network connections.
   * @returns `true` when listening, otherwise `false`.
   * @example
   * ```javascript
   * console.log(await provider.send("net_listening"));
   * ```
   */
  @assertArgLength(0)
  async net_listening() {
    return true;
  }

  /**
   * Returns number of peers currently connected to the client.
   * @returns Number of connected peers.
   * @example
   * ```javascript
   * console.log(await provider.send("net_peerCount"));
   * ```
   */
  @assertArgLength(0)
  async net_peerCount() {
    return Quantity.Zero;
  }
  //#endregion

  //#region eth

  /**
   * Generates and returns an estimate of how much gas is necessary to allow the
   * transaction to complete. The transaction will not be added to the
   * blockchain. Note that the estimate may be significantly more than the
   * amount of gas actually used by the transaction, for a variety of reasons
   * including EVM mechanics and node performance.
   *
   * Transaction call object:
   * * `from`: `DATA`, 20 bytes (optional) - The address the transaction is sent from.
   * * `to`: `DATA`, 20 bytes - The address the transaction is sent to.
   * * `gas`: `QUANTITY` (optional) - Integer of the maximum gas allowance for the transaction.
   * * `gasPrice`: `QUANTITY` (optional) - Integer of the price of gas in wei.
   * * `value`: `QUANTITY` (optional) - Integer of the value in wei.
   * * `data`: `DATA` (optional) - Hash of the method signature and the ABI encoded parameters.
   *
   * @param transaction - The transaction call object as seen in source.
   * @param blockNumber - Integer block number, or the string "latest", "earliest"
   *  or "pending".
   *
   * @returns The amount of gas used.
   *
   * @example
   * ```javascript
   * const [from, to] = await provider.request({ method: "eth_accounts", params: [] });
   * const gasEstimate = await provider.request({ method: "eth_estimateGas", params: [{ from, to }, "latest" ] });
   * console.log(gasEstimate);
   * ```
   */
  @assertArgLength(1, 2)
  async eth_estimateGas(
    transaction: Ethereum.Transaction,
    blockNumber: QUANTITY | Ethereum.Tag = Tag.latest
  ): Promise<Quantity> {
    const blockchain = this.#blockchain;
    const blocks = blockchain.blocks;
    const parentBlock = await blocks.get(blockNumber);
    const parentHeader = parentBlock.header;
    const options = this.#options;

    const generateVM = async () => {
      // note(hack): blockchain.vm.copy() doesn't work so we just do it this way
      // /shrug
      const vm = await blockchain.createVmFromStateTrie(
        blockchain.trie.copy(false),
        options.chain.allowUnlimitedContractSize,
        false
      );
      return vm;
    };
    return new Promise((resolve, reject) => {
      const { coinbase } = blockchain;
      const tx = TransactionFactory.fromRpc(
        transaction as Transaction,
        blockchain.common
      );
      if (tx.from == null) {
        tx.from = coinbase;
      }
      if (tx.gas.isNull()) {
        // eth_estimateGas isn't subject to regular transaction gas limits
        tx.gas = options.miner.callGasLimit;
      }

      const block = new RuntimeBlock(
        Quantity.from((parentHeader.number.toBigInt() || 0n) + 1n),
        parentHeader.parentHash,
        new Address(parentHeader.miner.toBuffer()),
        tx.gas.toBuffer(),
        parentHeader.gasUsed.toBuffer(),
        parentHeader.timestamp,
        options.miner.difficulty,
        parentHeader.totalDifficulty,
        blockchain.getMixHash(parentHeader.parentHash.toBuffer()),
        0n // no baseFeePerGas for estimates
      );
      const runArgs: EstimateGasRunArgs = {
        tx: tx.toVmTransaction(),
        block,
        skipBalance: true,
        skipNonce: true
      };
      estimateGas(
        generateVM,
        runArgs,
        (err: Error, result: EstimateGasResult) => {
          if (err) reject(err);
          resolve(Quantity.from(result.gasEstimate));
        }
      );
    });
  }

  /**
   * Returns the current ethereum protocol version.
   * @returns The current ethereum protocol version.
   * @example
   * ```javascript
   * const version = await provider.request({ method: "eth_protocolVersion", params: [] });
   * console.log(version);
   * ```
   */
  @assertArgLength(0)
  async eth_protocolVersion() {
    return PROTOCOL_VERSION;
  }

  /**
   * Returns an object containing data about the sync status or `false` when not syncing.
   *
   * @returns An object with sync status data or `false`, when not syncing.
   *
   * * `startingBlock`: \{bigint\} The block at which the import started (will
   *     only be reset, after the sync reached his head).
   * * `currentBlock`: \{bigint\} The current block, same as `eth_blockNumber`.
   * * `highestBlock`: \{bigint\} The estimated highest block.
   *
   * @example
   * ```javascript
   * const result = await provider.request({ method: "eth_syncing", params: [] });
   * console.log(result);
   * ```
   */
  @assertArgLength(0)
  async eth_syncing() {
    return false;
  }

  /**
   * Returns the client coinbase address.
   * @returns The current coinbase address.
   * @example
   * ```javascript
   * const coinbaseAddress = await provider.request({ method: "eth_coinbase" });
   * console.log(coinbaseAddress);
   * ```
   */
  @assertArgLength(0)
  async eth_coinbase() {
    return this.#blockchain.coinbase;
  }

  /**
   * Returns information about a block by block number.
   * @param number - Integer of a block number, or the string "earliest", "latest" or "pending", as in the
   * default block parameter.
   * @param transactions - If `true` it returns the full transaction objects, if `false` only the hashes of the
   * transactions.
   * @returns The block, `null` if the block doesn't exist.
   *
   * * `hash`: `DATA`, 32 Bytes - Hash of the block. `null` when pending.
   * * `parentHash`: `DATA`, 32 Bytes - Hash of the parent block.
   * * `sha3Uncles`: `DATA`, 32 Bytes - SHA3 of the uncles data in the block.
   * * `miner`: `DATA`, 20 Bytes -  Address of the miner.
   * * `stateRoot`: `DATA`, 32 Bytes - The root of the state trie of the block.
   * * `transactionsRoot`: `DATA`, 32 Bytes - The root of the transaction trie of the block.
   * * `receiptsRoot`: `DATA`, 32 Bytes - The root of the receipts trie of the block.
   * * `logsBloom`: `DATA`, 256 Bytes - The bloom filter for the logs of the block. `null` when pending.
   * * `difficulty`: `QUANTITY` - Integer of the difficulty of this block.
   * * `number`: `QUANTITY` - The block number. `null` when pending.
   * * `gasLimit`: `QUANTITY` - The maximum gas allowed in the block.
   * * `gasUsed`: `QUANTITY` - Total gas used by all transactions in the block.
   * * `timestamp`: `QUANTITY` - The unix timestamp for when the block was collated.
   * * `extraData`: `DATA` - Extra data for the block.
   * * `mixHash`: `DATA`, 256 Bytes - Hash identifier for the block.
   * * `nonce`: `DATA`, 8 Bytes - Hash of the generated proof-of-work. `null` when pending.
   * * `totalDifficulty`: `QUANTITY` - Integer of the total difficulty of the chain until this block.
   * * `size`: `QUANTITY` - Integer the size of the block in bytes.
   * * `transactions`: `Array` - Array of transaction objects or 32 Bytes transaction hashes depending on the last parameter.
   * * `uncles`: `Array` - Array of uncle hashes.
   *
   * @example
   * ```javascript
   * const block = await provider.request({ method: "eth_getBlockByNumber", params: ["0x0", false] });
   * console.log(block);
   * ```
   */
  @assertArgLength(1, 2)
  async eth_getBlockByNumber<IncludeTransactions extends boolean = false>(
    number: QUANTITY | Ethereum.Tag,
    transactions?: IncludeTransactions
  ): Promise<Ethereum.Block<IncludeTransactions, "private"> | null> {
    if (typeof transactions === "undefined") {
      transactions = false as IncludeTransactions;
    }
    const block = await this.#blockchain.blocks
      .get(number)
      .catch<Block>(_ => null);
    // @ts-ignore
    return block ? block.toJSON<IncludeTransactions>(transactions) : null;
  }

  /**
   * Returns the details for the account at the specified address and block
   * number, the account's Merkle proof, and the storage values for the
   * specified storage keys with their Merkle-proofs.
   *
   * @param address - Address of the account
   * @param storageKeys - Array of storage keys to be proofed.
   * @param blockNumber - A block number, or the string "earliest", "latest", or
   * "pending".
   * @returns An object containing the details for the account at the specified
   * address and block number, the account's Merkle proof, and the
   * storage-values for the specified storage keys with their Merkle-proofs:
   * * `balance`: `QUANTITY` - the balance of the account.
   * * `codeHash`: `DATA` - 32 Bytes - hash of the account. A simple account
   *   without code will return
   *   `"0xc5d2460186f7233c927e7db2dcc703c0e500b653ca82273b7bfad8045d85a470"`
   * * `nonce`: `QUANTITY` - the nonce of the account.
   * * `storageHash`: `DATA` - 32 Bytes - SHA3 of the StorageRoot. All storage
   *   will deliver a MerkleProof starting with this rootHash.
   * * `accountProof`: `Array` - Array of rlp-serialized MerkleTree-Nodes,
   *   starting with the stateRoot-NODE, following the path of the SHA3
   *   (address) as key.
   * * `storageProof`: `Array` - Array of storage entries as requested. Each
   *   entry is an object with the following properties:
   *   * `key`: `DATA` - the requested storage key.
   *   * `value`: `QUANTITY` - the storage value.
   *   * `proof`: `Array` - Array of rlp-serialized MerkleTree-Nodes, starting
   *     with the storageHash-Node, following the path of the SHA3 (key) as
   *     path.
   * @example
   * ```javascript
   * // Simple.sol
   * // // SPDX-License-Identifier: MIT
   * //  pragma solidity ^0.7.4;
   * //
   * //  contract Simple {
   * //      uint256 public value;
   * //      constructor() payable {
   * //          value = 5;
   * //      }
   * //  }
   * const simpleSol = "0x6080604052600560008190555060858060196000396000f3fe6080604052348015600f57600080fd5b506004361060285760003560e01c80633fa4f24514602d575b600080fd5b60336049565b6040518082815260200191505060405180910390f35b6000548156fea26469706673582212200897f7766689bf7a145227297912838b19bcad29039258a293be78e3bf58e20264736f6c63430007040033";
   * const [from] = await provider.request({ method: "eth_accounts", params: [] });
   * await provider.request({ method: "eth_subscribe", params: ["newHeads"] });
   * const txHash = await provider.request({ method: "eth_sendTransaction", params: [{ from, gas: "0x5b8d80", data: simpleSol }] });
   * await provider.once("message"); // Note: `await provider.once` is non-standard
   * const txReceipt = await provider.request({ method: "eth_getTransactionReceipt", params: [txHash] });
   * const proof = await provider.request({ method: "eth_getProof", params: [txReceipt.contractAddress, ["0x0", "0x1"], "latest"] });
   * console.log(proof);
   * ```
   */
  @assertArgLength(2, 3)
  async eth_getProof(
    address: DATA,
    storageKeys: DATA[],
    blockNumber: QUANTITY | Ethereum.Tag = Tag.latest
  ): Promise<Ethereum.AccountProof<"private">> {
    const blockchain = this.#blockchain;

    if (blockchain.fallback) {
      throw new Error(
        "eth_getProof is not supported on a forked network. See https://github.com/trufflesuite/ganache/issues/3234 for details."
      );
    }
    const targetBlock = await blockchain.blocks.get(blockNumber);

    const vmAddress = Address.from(address);
    const slotBuffers = storageKeys.map(slotHex => Data.toBuffer(slotHex, 32));

    const stateManagerCopy = blockchain.vm.stateManager.copy();
    await stateManagerCopy.setStateRoot(
      targetBlock.header.stateRoot.toBuffer()
    );

    const proof = await stateManagerCopy.getProof(vmAddress, slotBuffers);

    return {
      address: vmAddress,
      balance: Quantity.from(proof.balance),
      codeHash: Data.from(proof.codeHash),
      nonce: Quantity.from(proof.nonce),
      storageHash: Data.from(proof.storageHash),
      accountProof: proof.accountProof.map(p => Data.from(p)),
      storageProof: proof.storageProof.map(storageProof => ({
        key: Data.from(storageProof.key),
        proof: storageProof.proof.map(p => Data.from(p)),
        value: Quantity.from(storageProof.value)
      }))
    };
  }

  /**
   * Returns information about a block by block hash.
   * @param hash - Hash of a block.
   * @param transactions - If `true` it returns the full transaction objects, if `false` only the hashes of the
   * transactions.
   * @returns The block, `null` if the block doesn't exist.
   *
   * * `hash`: `DATA`, 32 Bytes - Hash of the block. `null` when pending.
   * * `parentHash`: `DATA`, 32 Bytes - Hash of the parent block.
   * * `sha3Uncles`: `DATA`, 32 Bytes - SHA3 of the uncles data in the block.
   * * `miner`: `DATA`, 20 Bytes -  Address of the miner.
   * * `stateRoot`: `DATA`, 32 Bytes - The root of the state trie of the block.
   * * `transactionsRoot`: `DATA`, 32 Bytes - The root of the transaction trie of the block.
   * * `receiptsRoot`: `DATA`, 32 Bytes - The root of the receipts trie of the block.
   * * `logsBloom`: `DATA`, 256 Bytes - The bloom filter for the logs of the block. `null` when pending.
   * * `difficulty`: `QUANTITY` - Integer of the difficulty of this block.
   * * `number`: `QUANTITY` - The block number. `null` when pending.
   * * `gasLimit`: `QUANTITY` - The maximum gas allowed in the block.
   * * `gasUsed`: `QUANTITY` - Total gas used by all transactions in the block.
   * * `timestamp`: `QUANTITY` - The unix timestamp for when the block was collated.
   * * `extraData`: `DATA` - Extra data for the block.
   * * `mixHash`: `DATA`, 256 Bytes - Hash identifier for the block.
   * * `nonce`: `DATA`, 8 Bytes - Hash of the generated proof-of-work. `null` when pending.
   * * `totalDifficulty`: `QUANTITY` - Integer of the total difficulty of the chain until this block.
   * * `size`: `QUANTITY` - Integer the size of the block in bytes.
   * * `transactions`: `Array` - Array of transaction objects or 32 Bytes transaction hashes depending on the last parameter.
   * * `uncles`: `Array` - Array of uncle hashes.
   *
   * @example
   * ```javascript
   * // Simple.sol
   * // // SPDX-License-Identifier: MIT
   * //  pragma solidity ^0.7.4;
   * //
   * //  contract Simple {
   * //      uint256 public value;
   * //      constructor() payable {
   * //          value = 5;
   * //      }
   * //  }
   * const simpleSol = "0x6080604052600560008190555060858060196000396000f3fe6080604052348015600f57600080fd5b506004361060285760003560e01c80633fa4f24514602d575b600080fd5b60336049565b6040518082815260200191505060405180910390f35b6000548156fea26469706673582212200897f7766689bf7a145227297912838b19bcad29039258a293be78e3bf58e20264736f6c63430007040033";
   * const [from] = await provider.request({ method: "eth_accounts", params: [] });
   * await provider.request({ method: "eth_subscribe", params: ["newHeads"] });
   * const txHash = await provider.request({ method: "eth_sendTransaction", params: [{ from, gas: "0x5b8d80", data: simpleSol }] });
   * await provider.once("message"); // Note: `await provider.once` is non-standard
   * const txReceipt = await provider.request({ method: "eth_getTransactionReceipt", params: [txHash] });
   * const block = await provider.request({ method: "eth_getBlockByHash", params: [txReceipt.blockHash, true] });
   * console.log(block);
   * ```
   */
  @assertArgLength(1, 2)
  async eth_getBlockByHash<IncludeTransactions extends boolean = false>(
    hash: DATA,
    transactions?: IncludeTransactions
  ): Promise<Ethereum.Block<IncludeTransactions, "private"> | null> {
    if (typeof transactions === "undefined") {
      transactions = false as IncludeTransactions;
    }
    const block = await this.#blockchain.blocks
      .getByHash(hash)
      .catch<Block>(_ => null);
    return block ? block.toJSON<IncludeTransactions>(transactions) : null;
  }

  /**
   * Returns the number of transactions in a block from a block matching the given block number.
   * @param number - Integer of a block number, or the string "earliest", "latest" or "pending", as in the
   * default block parameter.
   * @returns Integer of the number of transactions in the block.
   * @example
   * ```javascript
   * const txCount = await provider.request({ method: "eth_getBlockTransactionCountByNumber", params: ["0x0"] });
   * console.log(txCount);
   * ```
   */
  @assertArgLength(1)
  async eth_getBlockTransactionCountByNumber(
    blockNumber: QUANTITY | Ethereum.Tag
  ) {
    const { blocks } = this.#blockchain;
    const blockNum = blocks.getEffectiveNumber(blockNumber);
    const rawBlock = await blocks.getRawByBlockNumber(blockNum);
    if (!rawBlock) return null;

    const [, rawTransactions] = decode<GanacheRawBlock>(rawBlock);
    return Quantity.from(rawTransactions.length);
  }

  /**
   * Returns the number of transactions in a block from a block matching the given block hash.
   * @param hash - Hash of a block.
   * @returns Number of transactions in the block.
   * @example
   * ```javascript
   * // Simple.sol
   * // // SPDX-License-Identifier: MIT
   * //  pragma solidity ^0.7.4;
   * //
   * //  contract Simple {
   * //      uint256 public value;
   * //      constructor() payable {
   * //          value = 5;
   * //      }
   * //  }
   * const simpleSol = "0x6080604052600560008190555060858060196000396000f3fe6080604052348015600f57600080fd5b506004361060285760003560e01c80633fa4f24514602d575b600080fd5b60336049565b6040518082815260200191505060405180910390f35b6000548156fea26469706673582212200897f7766689bf7a145227297912838b19bcad29039258a293be78e3bf58e20264736f6c63430007040033";
   * const [from] = await provider.request({ method: "eth_accounts", params: [] });
   * await provider.request({ method: "eth_subscribe", params: ["newHeads"] });
   * const txHash = await provider.request({ method: "eth_sendTransaction", params: [{ from, gas: "0x5b8d80", data: simpleSol }] });
   * await provider.once("message"); // Note: `await provider.once` is non-standard
   * const txReceipt = await provider.request({ method: "eth_getTransactionReceipt", params: [txHash] });
   * const txCount = await provider.request({ method: "eth_getBlockTransactionCountByHash", params: [txReceipt.blockHash] });
   * console.log(txCount);
   * ```
   */
  @assertArgLength(1)
  async eth_getBlockTransactionCountByHash(hash: DATA) {
    const { blocks } = this.#blockchain;
    const blockNum = await blocks.getNumberFromHash(hash);
    if (!blockNum) return null;

    const rawBlock = await blocks.getRawByBlockNumber(Quantity.from(blockNum));
    if (!rawBlock) return null;

    const [, rawTransactions] = decode<GanacheRawBlock>(rawBlock);
    return Quantity.from(rawTransactions.length);
  }

  /**
   * Returns a list of available compilers.
   * @returns List of available compilers.
   * @example
   * ```javascript
   * const compilers = await provider.send("eth_getCompilers");
   * console.log(compilers);
   * ```
   */
  @assertArgLength(0)
  async eth_getCompilers() {
    return [] as string[];
  }

  /**
   * Returns information about a transaction by block hash and transaction index position.
   * @param hash - Hash of a block.
   * @param index - Integer of the transaction index position.
   * @returns The transaction object or `null` if no transaction was found.
   *
   * * `hash`: `DATA`, 32 Bytes - The transaction hash.
   * * `nonce`: `QUANTITY` - The number of transactions made by the sender prior to this one.
   * * `blockHash`: `DATA`, 32 Bytes - The hash of the block the transaction is in. `null` when pending.
   * * `blockNumber`: `QUANTITY` - The number of the block the transaction is in. `null` when pending.
   * * `transactionIndex`: `QUANTITY` - The index position of the transaction in the block.
   * * `from`: `DATA`, 20 Bytes - The address the transaction is sent from.
   * * `to`: `DATA`, 20 Bytes - The address the transaction is sent to.
   * * `value`: `QUANTITY` - The value transferred in wei.
   * * `gas`: `QUANTITY` - The gas provided by the sender.
   * * `gasPrice`: `QUANTITY` - The price of gas in wei.
   * * `input`: `DATA` - The data sent along with the transaction.
   * * `v`: `QUANTITY` - ECDSA recovery id.
   * * `r`: `DATA`, 32 Bytes - ECDSA signature r.
   * * `s`: `DATA`, 32 Bytes - ECDSA signature s.
   *
   * @example
   * ```javascript
   * const [from, to] = await provider.request({ method: "eth_accounts", params: [] });
   * await provider.request({ method: "eth_subscribe", params: ["newHeads"] });
   * const txHash = await provider.request({ method: "eth_sendTransaction", params: [{ from, to, gas: "0x5b8d80" }] });
   * await provider.once("message"); // Note: `await provider.once` is non-standard
   * const { blockHash, transactionIndex } = await provider.request({ method: "eth_getTransactionReceipt", params: [txHash] });
   *
   * const tx = await provider.request({ method: "eth_getTransactionByBlockHashAndIndex", params: [ blockHash, transactionIndex ] });
   * console.log(tx);
   * ```
   */
  @assertArgLength(2)
  async eth_getTransactionByBlockHashAndIndex(
    hash: DATA,
    index: QUANTITY
  ): Promise<Ethereum.Block.Transaction<"private"> | null> {
    const blockchain = this.#blockchain;
    const block = await blockchain.blocks
      .getByHash(hash)
      .catch<Block>(_ => null);
    if (!block) return null;
    const transactions = block.getTransactions();
    return transactions[Quantity.toNumber(index)].toJSON(blockchain.common);
  }

  /**
   * Returns information about a transaction by block number and transaction index position.
   * @param number - A block number, or the string "earliest", "latest" or "pending".
   * @param index - Integer of the transaction index position.
   * @returns The transaction object or `null` if no transaction was found.
   *
   * * `hash`: `DATA`, 32 Bytes - The transaction hash.
   * * `nonce`: `QUANTITY` - The number of transactions made by the sender prior to this one.
   * * `blockHash`: `DATA`, 32 Bytes - The hash of the block the transaction is in. `null` when pending.
   * * `blockNumber`: `QUANTITY` - The number of the block the transaction is in. `null` when pending.
   * * `transactionIndex`: `QUANTITY` - The index position of the transaction in the block.
   * * `from`: `DATA`, 20 Bytes - The address the transaction is sent from.
   * * `to`: `DATA`, 20 Bytes - The address the transaction is sent to.
   * * `value`: `QUANTITY` - The value transferred in wei.
   * * `gas`: `QUANTITY` - The gas provided by the sender.
   * * `gasPrice`: `QUANTITY` - The price of gas in wei.
   * * `input`: `DATA` - The data sent along with the transaction.
   * * `v`: `QUANTITY` - ECDSA recovery id.
   * * `r`: `DATA`, 32 Bytes - ECDSA signature r.
   * * `s`: `DATA`, 32 Bytes - ECDSA signature s.
   *
   * @example
   * ```javascript
   * const [from, to] = await provider.request({ method: "eth_accounts", params: [] });
   * await provider.request({ method: "eth_subscribe", params: ["newHeads"] });
   * const txHash = await provider.request({ method: "eth_sendTransaction", params: [{ from, to, gas: "0x5b8d80" }] });
   * await provider.once("message"); // Note: `await provider.once` is non-standard
   * const { transactionIndex } = await provider.request({ method: "eth_getTransactionReceipt", params: [txHash] });
   *
   * const tx = await provider.request({ method: "eth_getTransactionByBlockNumberAndIndex", params: [ "latest", transactionIndex ] });
   * console.log(tx);
   * ```
   */
  @assertArgLength(2)
  async eth_getTransactionByBlockNumberAndIndex(
    number: QUANTITY | Ethereum.Tag,
    index: QUANTITY
  ): Promise<Ethereum.Block.Transaction<"private"> | null> {
    const blockchain = this.#blockchain;
    const block = await blockchain.blocks.get(number).catch<Block>(_ => null);
    if (!block) return null;
    const transactions = block.getTransactions();
    return transactions[Quantity.toNumber(index)].toJSON(blockchain.common);
  }

  /**
   * Returns the number of uncles in a block from a block matching the given block hash.
   * @param hash - Hash of a block.
   * @returns The number of uncles in a block.
   * @example
   * ```javascript
   * const blockHash = await provider.send("eth_getBlockByNumber", ["latest"] );
   * const uncleCount = await provider.send("eth_getUncleCountByBlockHash", [blockHash] );
   * console.log(uncleCount);
   * ```
   */
  @assertArgLength(1)
  async eth_getUncleCountByBlockHash(hash: DATA) {
    return Quantity.Zero;
  }

  /**
   * Returns the number of uncles in a block from a block matching the given block hash.
   * @param blockNumber - A block number, or the string "earliest", "latest" or "pending".
   * @returns The number of uncles in a block.
   * @example
   * ```javascript
   * const uncleCount = await provider.send("eth_getUncleCountByBlockNumber", ["latest"] );
   * console.log(uncleCount);
   * ```
   */
  @assertArgLength(1)
  async eth_getUncleCountByBlockNumber(blockNumber: QUANTITY | Ethereum.Tag) {
    return Quantity.Zero;
  }

  /**
   * Returns information about a uncle of a block by hash and uncle index position.
   *
   * @param hash - Hash of a block.
   * @param index - The uncle's index position.
   * @returns A block object or `null` when no block is found.
   *
   * * `hash`: `DATA`, 32 Bytes - Hash of the block. `null` when pending.
   * * `parentHash`: `DATA`, 32 Bytes - Hash of the parent block.
   * * `sha3Uncles`: `DATA`, 32 Bytes - SHA3 of the uncles data in the block.
   * * `miner`: `DATA`, 20 Bytes -  Address of the miner.
   * * `stateRoot`: `DATA`, 32 Bytes - The root of the state trie of the block.
   * * `transactionsRoot`: `DATA`, 32 Bytes - The root of the transaction trie of the block.
   * * `receiptsRoot`: `DATA`, 32 Bytes - The root of the receipts trie of the block.
   * * `logsBloom`: `DATA`, 256 Bytes - The bloom filter for the logs of the block. `null` when pending.
   * * `difficulty`: `QUANTITY` - Integer of the difficulty of this block.
   * * `number`: `QUANTITY` - The block number. `null` when pending.
   * * `gasLimit`: `QUANTITY` - The maximum gas allowed in the block.
   * * `gasUsed`: `QUANTITY` - Total gas used by all transactions in the block.
   * * `timestamp`: `QUANTITY` - The unix timestamp for when the block was collated.
   * * `extraData`: `DATA` - Extra data for the block.
   * * `mixHash`: `DATA`, 256 Bytes - Hash identifier for the block.
   * * `nonce`: `DATA`, 8 Bytes - Hash of the generated proof-of-work. `null` when pending.
   * * `totalDifficulty`: `QUANTITY` - Integer of the total difficulty of the chain until this block.
   * * `size`: `QUANTITY` - Integer the size of the block in bytes.
   * * `uncles`: `Array` - Array of uncle hashes.
   *
   * **NOTE: **The return does not contain a list of transactions in the uncle
   * block, to get this, make another request to `eth_getBlockByHash`.
   *
   * @example
   * ```javascript
   * const blockHash = await provider.send("eth_getBlockByNumber", ["latest"] );
   * const block = await provider.send("eth_getUncleByBlockHashAndIndex", [blockHash, "0x0"] );
   * console.log(block);
   * ```
   */
  @assertArgLength(2)
  async eth_getUncleByBlockHashAndIndex(hash: DATA, index: QUANTITY) {
    return null as Omit<Ethereum.Block<true>, "transactions">;
  }

  /**
   * Returns information about a uncle of a block by hash and uncle index position.
   *
   * @param blockNumber - A block number, or the string "earliest", "latest" or "pending".
   * @param uncleIndex - The uncle's index position.
   * @returns A block object or `null` when no block is found.
   *
   * * `hash`: `DATA`, 32 Bytes - Hash of the block. `null` when pending.
   * * `parentHash`: `DATA`, 32 Bytes - Hash of the parent block.
   * * `sha3Uncles`: `DATA`, 32 Bytes - SHA3 of the uncles data in the block.
   * * `miner`: `DATA`, 20 Bytes -  Address of the miner.
   * * `stateRoot`: `DATA`, 32 Bytes - The root of the state trie of the block.
   * * `transactionsRoot`: `DATA`, 32 Bytes - The root of the transaction trie of the block.
   * * `receiptsRoot`: `DATA`, 32 Bytes - The root of the receipts trie of the block.
   * * `logsBloom`: `DATA`, 256 Bytes - The bloom filter for the logs of the block. `null` when pending.
   * * `difficulty`: `QUANTITY` - Integer of the difficulty of this block.
   * * `number`: `QUANTITY` - The block number. `null` when pending.
   * * `gasLimit`: `QUANTITY` - The maximum gas allowed in the block.
   * * `gasUsed`: `QUANTITY` - Total gas used by all transactions in the block.
   * * `timestamp`: `QUANTITY` - The unix timestamp for when the block was collated.
   * * `extraData`: `DATA` - Extra data for the block.
   * * `mixHash`: `DATA`, 256 Bytes - Hash identifier for the block.
   * * `nonce`: `DATA`, 8 Bytes - Hash of the generated proof-of-work. `null` when pending.
   * * `totalDifficulty`: `QUANTITY` - Integer of the total difficulty of the chain until this block.
   * * `size`: `QUANTITY` - Integer the size of the block in bytes.
   * * `uncles`: `Array` - Array of uncle hashes.
   *
   * * **NOTE: **The return does not contain a list of transactions in the uncle
   * block, to get this, make another request to `eth_getBlockByHash`.
   *
   * @example
   * ```javascript
   * const block = await provider.send("eth_getUncleByBlockNumberAndIndex", ["latest", "0x0"] );
   * console.log(block);
   * ```
   */
  @assertArgLength(2)
  async eth_getUncleByBlockNumberAndIndex(
    blockNumber: QUANTITY | Ethereum.Tag,
    uncleIndex: QUANTITY
  ) {
    return null as Omit<Ethereum.Block<true>, "transactions">;
  }

  /**
   * Returns: An Array with the following elements
   * 1: `DATA`, 32 Bytes - current block header pow-hash
   * 2: `DATA`, 32 Bytes - the seed hash used for the DAG.
   * 3: `DATA`, 32 Bytes - the boundary condition ("target"), 2^256 / difficulty.
   *
   * @returns The hash of the current block, the seedHash, and the boundary condition to be met ("target").
   * @example
   * ```javascript
   * console.log(await provider.send("eth_getWork", [] ));
   * ```
   */
  @assertArgLength(0)
  async eth_getWork() {
    return [] as [string, string, string] | [];
  }

  /**
   * Used for submitting a proof-of-work solution.
   *
   * @param nonce - The nonce found (64 bits).
   * @param powHash - The header's pow-hash (256 bits).
   * @param digest - The mix digest (256 bits).
   * @returns `true` if the provided solution is valid, otherwise `false`.
   * @example
   * ```javascript
   * const nonce = "0xe0df4bd14ab39a71";
   * const powHash = "0x0000000000000000000000000000000000000000000000000000000000000001";
   * const digest = "0xb2222a74119abd18dbcb7d1f661c6578b7bbeb4984c50e66ed538347f606b971";
   * const result = await provider.request({ method: "eth_submitWork", params: [nonce, powHash, digest] });
   * console.log(result);
   * ```
   */
  @assertArgLength(3)
  async eth_submitWork(nonce: DATA, powHash: DATA, digest: DATA) {
    return false;
  }

  /**
   * Used for submitting mining hashrate.
   *
   * @param hashRate - A hexadecimal string representation (32 bytes) of the hash rate.
   * @param clientID - A random hexadecimal(32 bytes) ID identifying the client.
   * @returns `true` if submitting went through successfully and `false` otherwise.
   * @example
   * ```javascript
   * const hashRate = "0x0000000000000000000000000000000000000000000000000000000000000001";
   * const clientId = "0xb2222a74119abd18dbcb7d1f661c6578b7bbeb4984c50e66ed538347f606b971";
   * const result = await provider.request({ method: "eth_submitHashrate", params: [hashRate, clientId] });
   * console.log(result);
   * ```
   */
  @assertArgLength(2)
  async eth_submitHashrate(hashRate: DATA, clientID: DATA) {
    return false;
  }

  /**
   * Returns `true` if client is actively mining new blocks.
   * @returns returns `true` if the client is mining, otherwise `false`.
   * @example
   * ```javascript
   * const isMining = await provider.request({ method: "eth_mining", params: [] });
   * console.log(isMining);
   * ```
   */
  @assertArgLength(0)
  async eth_mining() {
    // we return the blockchain's started state
    return this.#blockchain.isStarted();
  }

  /**
   * Returns the number of hashes per second that the node is mining with.
   * @returns Number of hashes per second.
   * @example
   * ```javascript
   * const hashrate = await provider.request({ method: "eth_hashrate", params: [] });
   * console.log(hashrate);
   * ```
   */
  @assertArgLength(0)
  async eth_hashrate() {
    return Quantity.Zero;
  }

  /**
   * Returns the current price per gas in wei.
   * @returns Integer of the current gas price in wei.
   * @example
   * ```javascript
   * const gasPrice = await provider.request({ method: "eth_gasPrice", params: [] });
   * console.log(gasPrice);
   * ```
   */
  @assertArgLength(0)
  async eth_gasPrice() {
    return this.#options.miner.defaultGasPrice;
  }

  /**
   * Returns a `maxPriorityFeePerGas` value suitable for quick transaction inclusion.
   * @returns The maxPriorityFeePerGas in wei.
   * @example
   * ```javascript
   * const suggestedTip = await provider.request({ method: "eth_maxPriorityFeePerGas", params: [] });
   * console.log(suggestedTip);
   * ```
   */
  @assertArgLength(0)
  async eth_maxPriorityFeePerGas() {
    return Quantity.Gwei;
  }

  /**
   * Returns a list of addresses owned by client.
   * @returns Array of 20 Bytes - addresses owned by the client.
   * @example
   * ```javascript
   * const accounts = await provider.request({ method: "eth_accounts", params: [] });
   * console.log(accounts);
   * ```
   */
  @assertArgLength(0)
  async eth_accounts() {
    return this.#wallet.addresses;
  }

  /**
   * Returns the number of the most recent block.
   * @returns The current block number the client is on.
   * @example
   * ```javascript
   * const blockNumber = await provider.request({ method: "eth_blockNumber" });
   * console.log(blockNumber);
   * ```
   */
  @assertArgLength(0)
  async eth_blockNumber() {
    return this.#blockchain.blocks.latest.header.number;
  }

  /**
   * Returns the currently configured chain id, a value used in
   * replay-protected transaction signing as introduced by EIP-155.
   * @returns The chain id as a string.
   * @EIP [155 – Simple replay attack protection](https://github.com/ethereum/EIPs/blob/master/EIPS/eip-155.md)
   *
   * @example
   * ```javascript
   * const chainId = await provider.send("eth_chainId");
   * console.log(chainId);
   * ```
   */
  @assertArgLength(0)
  async eth_chainId() {
    return Quantity.from(this.#options.chain.chainId);
  }

  /**
   * Returns the balance of the account of given address.
   * @param address - Address to check for balance.
   * @param blockNumber - Integer block number, or the string "latest", "earliest"
   *  or "pending".
   *
   * @returns Integer of the account balance in wei.
   *
   * @example
   * ```javascript
   * const accounts = await provider.request({ method: "eth_accounts", params: [] });
   * const balance = await provider.request({ method: "eth_getBalance", params: [accounts[0], "latest"] });
   * console.log(balance);
   * ```
   */
  @assertArgLength(1, 2)
  async eth_getBalance(
    address: DATA,
    blockNumber: QUANTITY | Ethereum.Tag = Tag.latest
  ) {
    return this.#blockchain.accounts.getBalance(
      Address.from(address),
      blockNumber
    );
  }

  /**
   * Returns code at a given address.
   *
   * @param address - Address.
   * @param blockNumber - Integer block number, or the string "latest", "earliest" or "pending".
   * @returns The code from the given address.
   * @example
   * ```javascript
   * // Simple.sol
   * // // SPDX-License-Identifier: MIT
   * //  pragma solidity ^0.7.4;
   * //
   * //  contract Simple {
   * //      uint256 public value;
   * //      constructor() payable {
   * //          value = 5;
   * //      }
   * //  }
   * const simpleSol = "0x6080604052600560008190555060858060196000396000f3fe6080604052348015600f57600080fd5b506004361060285760003560e01c80633fa4f24514602d575b600080fd5b60336049565b6040518082815260200191505060405180910390f35b6000548156fea26469706673582212200897f7766689bf7a145227297912838b19bcad29039258a293be78e3bf58e20264736f6c63430007040033";
   * const [from] = await provider.request({ method: "eth_accounts", params: [] });
   * await provider.request({ method: "eth_subscribe", params: ["newHeads"] });
   * const txHash = await provider.request({ method: "eth_sendTransaction", params: [{ from, gas: "0x5b8d80", data: simpleSol }] });
   * await provider.once("message"); // Note: `await provider.once` is non-standard
   * const txReceipt = await provider.request({ method: "eth_getTransactionReceipt", params: [txHash] });
   * const code = await provider.request({ method: "eth_getCode", params: [txReceipt.contractAddress, "latest"] });
   * console.log(code);
   * ```
   */
  @assertArgLength(1, 2)
  async eth_getCode(
    address: DATA,
    blockNumber: QUANTITY | Ethereum.Tag = Tag.latest
  ) {
    const { accounts } = this.#blockchain;
    return accounts.getCode(Address.from(address), blockNumber);
  }

  /**
   * Returns the value from a storage position at a given address.
   * @param address - Address of the storage.
   * @param position - Integer of the position in the storage.
   * @param blockNumber - Integer block number, or the string "latest", "earliest"
   *  or "pending".
   * @returns The value in storage at the requested position.
   * @example
   * ```javascript
   * // Simple.sol
   * // // SPDX-License-Identifier: MIT
   * //  pragma solidity ^0.7.4;
   * //
   * //  contract Simple {
   * //      uint256 public value;
   * //      constructor() payable {
   * //          value = 5;
   * //      }
   * //  }
   * const simpleSol = "0x6080604052600560008190555060858060196000396000f3fe6080604052348015600f57600080fd5b506004361060285760003560e01c80633fa4f24514602d575b600080fd5b60336049565b6040518082815260200191505060405180910390f35b6000548156fea26469706673582212200897f7766689bf7a145227297912838b19bcad29039258a293be78e3bf58e20264736f6c63430007040033";
   * const [from] = await provider.request({ method: "eth_accounts", params: [] });
   * await provider.request({ method: "eth_subscribe", params: ["newHeads"] });
   * const txHash = await provider.request({ method: "eth_sendTransaction", params: [{ from, gas: "0x5b8d80", data: simpleSol }] });
   * await provider.once("message"); // Note: `await provider.once` is non-standard
   * const txReceipt = await provider.request({ method: "eth_getTransactionReceipt", params: [txHash] });
   * const storageValue = await provider.request({ method: "eth_getStorageAt", params: [txReceipt.contractAddress, "0x0", "latest"] });
   * console.log(storageValue);
   * ```
   */
  @assertArgLength(2, 3)
  async eth_getStorageAt(
    address: DATA,
    position: QUANTITY,
    blockNumber: QUANTITY | Ethereum.Tag = Tag.latest
  ) {
    const blockchain = this.#blockchain;
    const blockNum = blockchain.blocks.getEffectiveNumber(blockNumber);
    const block = await blockchain.blocks.getRawByBlockNumber(blockNum);

    if (!block) throw new Error("header not found");

    const [[, , , blockStateRoot]] = decode<GanacheRawBlock>(block);
    const trie = blockchain.trie.copy(false);
    trie.setContext(blockStateRoot, null, blockNum);

    const posBuff = Quantity.toBuffer(position);
    const length = posBuff.length;
    let paddedPosBuff: Buffer;
    if (length < 32) {
      // storage locations are 32 bytes wide, so we need to expand any value
      // given to 32 bytes.
      paddedPosBuff = Buffer.allocUnsafe(32).fill(0);
      posBuff.copy(paddedPosBuff, 32 - length);
    } else if (length === 32) {
      paddedPosBuff = posBuff;
    } else {
      // if the position value we're passed is > 32 bytes, truncate it. This is
      // what geth does.
      paddedPosBuff = posBuff.slice(-32);
    }

    const addressBuf = Address.from(address).toBuffer();
    const addressData = await trie.get(addressBuf);
    // An address's stateRoot is stored in the 3rd rlp entry
    const addressStateRoot = decode<EthereumRawAccount>(addressData)[2];
    trie.setContext(addressStateRoot, addressBuf, blockNum);
    const value = await trie.get(paddedPosBuff);
    return Data.from(decode<Buffer>(value), 32);
  }

  /**
   * Returns the information about a transaction requested by transaction hash.
   *
   * @param transactionHash - Hash of a transaction.
   * @returns The transaction object or `null` if no transaction was found.
   *
   * * `hash`: `DATA`, 32 Bytes - The transaction hash.
   * * `nonce`: `QUANTITY` - The number of transactions made by the sender prior to this one.
   * * `blockHash`: `DATA`, 32 Bytes - The hash of the block the transaction is in. `null` when pending.
   * * `blockNumber`: `QUANTITY` - The number of the block the transaction is in. `null` when pending.
   * * `transactionIndex`: `QUANTITY` - The index position of the transaction in the block.
   * * `from`: `DATA`, 20 Bytes - The address the transaction is sent from.
   * * `to`: `DATA`, 20 Bytes - The address the transaction is sent to.
   * * `value`: `QUANTITY` - The value transferred in wei.
   * * `gas`: `QUANTITY` - The gas provided by the sender.
   * * `gasPrice`: `QUANTITY` - The price of gas in wei.
   * * `input`: `DATA` - The data sent along with the transaction.
   * * `v`: `QUANTITY` - ECDSA recovery id.
   * * `r`: `DATA`, 32 Bytes - ECDSA signature r.
   * * `s`: `DATA`, 32 Bytes - ECDSA signature s.
   *
   * @example
   * ```javascript
   * const [from, to] = await provider.request({ method: "eth_accounts", params: [] });
   * await provider.request({ method: "eth_subscribe", params: ["newHeads"] });
   * const txHash = await provider.request({ method: "eth_sendTransaction", params: [{ from, to, gas: "0x5b8d80" }] });
   * await provider.once("message"); // Note: `await provider.once` is non-standard
   *
   * const tx = await provider.request({ method: "eth_getTransactionByHash", params: [ txHash ] });
   * console.log(tx);
   * ```
   */
  @assertArgLength(1)
  async eth_getTransactionByHash(
    transactionHash: DATA
  ): Promise<
    | Ethereum.Block.Transaction<"private">
    | Ethereum.Pool.Transaction<"private">
    | null
  > {
    const { transactions } = this.#blockchain;
    const hashBuffer = Data.toBuffer(transactionHash);

    // we must check the database before checking the pending cache, because the
    // cache is updated _after_ the transaction is already in the database, and
    // the database contains block info whereas the pending cache doesn't.
    const transaction = await transactions.get(hashBuffer);

    if (transaction === null) {
      // if we can't find it in the list of pending transactions, check the db!
      const tx = transactions.transactionPool.find(hashBuffer);
      return tx ? tx.toJSON(this.#blockchain.common) : null;
    } else {
      return transaction.toJSON(this.#blockchain.common);
    }
  }

  /**
   * Returns the receipt of a transaction by transaction hash.
   *
   * Note: The receipt is not available for pending transactions.
   *
   * @param transactionHash - Hash of a transaction.
   * @returns Returns the receipt of a transaction by transaction hash.
   * @example
   * ```javascript
   * const [from, to] = await provider.request({ method: "eth_accounts", params: [] });
   * await provider.request({ method: "eth_subscribe", params: ["newHeads"] });
   * const txHash = await provider.request({ method: "eth_sendTransaction", params: [{ from, to, gas: "0x5b8d80" }] });
   * await provider.once("message"); // Note: `await provider.once` is non-standard
   *
   * const txReceipt = await provider.request({ method: "eth_getTransactionReceipt", params: [ txHash ] });
   * console.log(txReceipt);
   * ```
   */
  @assertArgLength(1)
  async eth_getTransactionReceipt(
    transactionHash: DATA
  ): Promise<Ethereum.Transaction.Receipt<"private">> {
    const { transactions, transactionReceipts, blocks, common } =
      this.#blockchain;
    const dataHash = Data.from(transactionHash);
    const txHash = dataHash.toBuffer();

    const transactionPromise = transactions.get(txHash);
    const receiptPromise = transactionReceipts.get(txHash);
    const blockPromise = transactionPromise.then(t =>
      t ? blocks.get(t.blockNumber.toBuffer()) : null
    );
    const [transaction, receipt, block] = await Promise.all([
      transactionPromise,
      receiptPromise,
      blockPromise
    ]);
    if (transaction) {
      return receipt.toJSON(block, transaction, common);
    }

    // if we are performing "strict" instamining, then check to see if the
    // transaction is pending so as to warn about the v7 instamine changes
    const options = this.#options;
    if (
      options.miner.blockTime <= 0 &&
      options.miner.instamine === "strict" &&
      this.#blockchain.isStarted()
    ) {
      const tx = this.#blockchain.transactions.transactionPool.find(txHash);
      if (tx != null) {
        options.logging.logger.log(
          " > Ganache `eth_getTransactionReceipt` notice: the transaction with hash\n" +
            ` > \`${dataHash.toString()}\` has not\n` +
            " > yet been mined." +
            " See https://trfl.io/v7-instamine for additional information."
        );
      }
    }
    return null;
  }

  /**
   * Creates new message call transaction or a contract creation, if the data field contains code.
   *
   * Transaction call object:
   * * `from`: `DATA`, 20 bytes (optional) - The address the transaction is sent from.
   * * `to`: `DATA`, 20 bytes - The address the transaction is sent to.
   * * `gas`: `QUANTITY` (optional) - Integer of the maximum gas allowance for the transaction.
   * * `gasPrice`: `QUANTITY` (optional) - Integer of the price of gas in wei.
   * * `value`: `QUANTITY` (optional) - Integer of the value in wei.
   * * `data`: `DATA` (optional) - Hash of the method signature and the ABI encoded parameters.
   *
   * @param transaction - The transaction call object as seen in source.
   * @returns The transaction hash.
   * @example
   * ```javascript
   * const [from, to] = await provider.request({ method: "eth_accounts", params: [] });
   * await provider.request({ method: "eth_subscribe", params: ["newHeads"] });
   * const txHash = await provider.request({ method: "eth_sendTransaction", params: [{ from, to, gas: "0x5b8d80" }] });
   * await provider.once("message"); // Note: `await provider.once` is non-standard
   * console.log(txHash);
   * ```
   */
  @assertArgLength(1)
  async eth_sendTransaction(transaction: Ethereum.Transaction): Promise<Data> {
    const blockchain = this.#blockchain;

    const tx = TransactionFactory.fromRpc(
      transaction as Transaction,
      blockchain.common
    );
    if (tx.from == null) {
      throw new Error("from not found; is required");
    }
    const fromString = tx.from.toString();

    const wallet = this.#wallet;
    const isKnownAccount = wallet.knownAccounts.has(fromString);
    const privateKey = wallet.unlockedAccounts.get(fromString);

    if (privateKey === undefined) {
      const msg = isKnownAccount
        ? "authentication needed: passphrase or unlock"
        : "sender account not recognized";
      throw new Error(msg);
    }

    await autofillDefaultTransactionValues(
      tx,
      this.eth_estimateGas.bind(this),
      this.eth_maxPriorityFeePerGas,
      transaction,
      blockchain,
      this.#options
    );

    return blockchain.queueTransaction(tx, privateKey);
  }

  /**
   * Signs a transaction that can be submitted to the network at a later time using `eth_sendRawTransaction`.
   *
   * Transaction call object:
   * * `from`: `DATA`, 20 bytes (optional) - The address the transaction is sent from.
   * * `to`: `DATA`, 20 bytes - The address the transaction is sent to.
   * * `gas`: `QUANTITY` (optional) - Integer of the maximum gas allowance for the transaction.
   * * `gasPrice`: `QUANTITY` (optional) - Integer of the price of gas in wei.
   * * `value`: `QUANTITY` (optional) - Integer of the value in wei.
   * * `data`: `DATA` (optional) - Hash of the method signature and the ABI encoded parameters.
   *
   * @param transaction - The transaction call object as seen in source.
   * @returns The raw, signed transaction.
   * @example
   * ```javascript
   * const [from, to] = await provider.request({ method: "eth_accounts", params: [] });
   * const signedTx = await provider.request({ method: "eth_signTransaction", params: [{ from, to }] });
   * console.log(signedTx)
   * ```
   */
  @assertArgLength(1)
  async eth_signTransaction(transaction: Ethereum.Transaction): Promise<Data> {
    const blockchain = this.#blockchain;
    const tx = TransactionFactory.fromRpc(
      transaction as Transaction,
      blockchain.common
    );

    if (tx.from == null) {
      throw new Error("from not found; is required");
    }
    const fromString = tx.from.toString();

    const wallet = this.#wallet;
    const isKnownAccount = wallet.knownAccounts.has(fromString);
    const privateKey = wallet.unlockedAccounts.get(fromString);

    if (privateKey === undefined) {
      const msg = isKnownAccount
        ? "authentication needed: passphrase or unlock"
        : "sender account not recognized";
      throw new Error(msg);
    }

    tx.signAndHash(privateKey.toBuffer());
    return Data.from(tx.serialized);
  }
  /**
   * Creates new message call transaction or a contract creation for signed transactions.
   * @param transaction - The signed transaction data.
   * @returns The transaction hash.
   * @example
   * ```javascript
   * const [from, to] = await provider.request({ method: "eth_accounts", params: [] });
   * const signedTx = await provider.request({ method: "eth_signTransaction", params: [{ from, to, gas: "0x5b8d80" }] });
   * const txHash = await provider.send("eth_sendRawTransaction", [signedTx] );
   * console.log(txHash);
   * ```
   */
  @assertArgLength(1)
  async eth_sendRawTransaction(transaction: string) {
    const blockchain = this.#blockchain;
    const tx = TransactionFactory.fromString(transaction, blockchain.common);
    return blockchain.queueTransaction(tx);
  }

  /**
   * The sign method calculates an Ethereum specific signature with:
   * `sign(keccak256("\x19Ethereum Signed Message:\n" + message.length + message)))`.
   *
   * By adding a prefix to the message makes the calculated signature
   * recognizable as an Ethereum specific signature. This prevents misuse where a malicious DApp can sign arbitrary data
   *  (e.g. transaction) and use the signature to impersonate the victim.
   *
   * Note the address to sign with must be unlocked.
   *
   * @param address - Address to sign with.
   * @param message - Message to sign.
   * @returns Signature - a hex encoded 129 byte array
   * starting with `0x`. It encodes the `r`, `s`, and `v` parameters from
   * appendix F of the [yellow paper](https://ethereum.github.io/yellowpaper/paper.pdf)
   *  in big-endian format. Bytes 0...64 contain the `r` parameter, bytes
   * 64...128 the `s` parameter, and the last byte the `v` parameter. Note
   * that the `v` parameter includes the chain id as specified in [EIP-155](https://eips.ethereum.org/EIPS/eip-155).
   * @example
   * ```javascript
   * const [account] = await provider.request({ method: "eth_accounts", params: [] });
   * const msg = "0x307866666666666666666666";
   * const signature = await provider.request({ method: "eth_sign", params: [account, msg] });
   * console.log(signature);
   * ```
   */
  @assertArgLength(2)
  async eth_sign(address: DATA, message: DATA) {
    const account = Address.from(address).toString().toLowerCase();

    const privateKey = this.#wallet.unlockedAccounts.get(account);
    if (privateKey == null) {
      throw new Error("cannot sign data; no private key");
    }

    const messageHash = hashPersonalMessage(Data.toBuffer(message));
    const { v, r, s } = ecsign(messageHash, privateKey.toBuffer());
    return toRpcSig(v, r, s);
  }

  /**
   * Identical to eth_signTypedData_v4.
   *
   * @param address - Address of the account that will sign the messages.
   * @param typedData - Typed structured data to be signed.
   * @returns Signature. As in `eth_sign`, it is a hex encoded 129 byte array
   * starting with `0x`. It encodes the `r`, `s`, and `v` parameters from
   * appendix F of the [yellow paper](https://ethereum.github.io/yellowpaper/paper.pdf)
   *  in big-endian format. Bytes 0...64 contain the `r` parameter, bytes
   * 64...128 the `s` parameter, and the last byte the `v` parameter. Note
   * that the `v` parameter includes the chain id as specified in [EIP-155](https://eips.ethereum.org/EIPS/eip-155).
   * @EIP [712](https://github.com/ethereum/EIPs/blob/master/EIPS/eip-712.md)
   * @example
   * ```javascript
   * const [account] = await provider.request({ method: "eth_accounts", params: [] });
   * const typedData = {
   *  types: {
   *    EIP712Domain: [
   *      { name: 'name', type: 'string' },
   *      { name: 'version', type: 'string' },
   *      { name: 'chainId', type: 'uint256' },
   *      { name: 'verifyingContract', type: 'address' },
   *    ],
   *    Person: [
   *      { name: 'name', type: 'string' },
   *      { name: 'wallet', type: 'address' }
   *    ],
   *    Mail: [
   *      { name: 'from', type: 'Person' },
   *      { name: 'to', type: 'Person' },
   *      { name: 'contents', type: 'string' }
   *    ],
   *  },
   *  primaryType: 'Mail',
   *  domain: {
   *    name: 'Ether Mail',
   *    version: '1',
   *    chainId: 1,
   *    verifyingContract: '0xCcCCccccCCCCcCCCCCCcCcCccCcCCCcCcccccccC',
   *  },
   *  message: {
   *    from: {
   *      name: 'Cow',
   *      wallet: '0xCD2a3d9F938E13CD947Ec05AbC7FE734Df8DD826',
   *    },
   *    to: {
   *      name: 'Bob',
   *      wallet: '0xbBbBBBBbbBBBbbbBbbBbbbbBBbBbbbbBbBbbBBbB',
   *    },
   *    contents: 'Hello, Bob!',
   *  },
   * };
   * const signature = await provider.request({ method: "eth_signTypedData", params: [account, typedData] });
   * console.log(signature);
   * ```
   */
  @assertArgLength(2)
  async eth_signTypedData(address: DATA, typedData: Ethereum.TypedData) {
    return this.eth_signTypedData_v4(address, typedData);
  }

  /**
   *
   * @param address - Address of the account that will sign the messages.
   * @param typedData - Typed structured data to be signed.
   * @returns Signature. As in `eth_sign`, it is a hex encoded 129 byte array
   * starting with `0x`. It encodes the `r`, `s`, and `v` parameters from
   * appendix F of the [yellow paper](https://ethereum.github.io/yellowpaper/paper.pdf)
   *  in big-endian format. Bytes 0...64 contain the `r` parameter, bytes
   * 64...128 the `s` parameter, and the last byte the `v` parameter. Note
   * that the `v` parameter includes the chain id as specified in [EIP-155](https://eips.ethereum.org/EIPS/eip-155).
   * @EIP [712](https://github.com/ethereum/EIPs/blob/master/EIPS/eip-712.md)
   * @example
   * ```javascript
   * const [account] = await provider.request({ method: "eth_accounts", params: [] });
   * const typedData = {
   *  types: {
   *    EIP712Domain: [
   *      { name: 'name', type: 'string' },
   *      { name: 'version', type: 'string' },
   *      { name: 'chainId', type: 'uint256' },
   *      { name: 'verifyingContract', type: 'address' },
   *    ],
   *    Person: [
   *      { name: 'name', type: 'string' },
   *      { name: 'wallet', type: 'address' }
   *    ],
   *    Mail: [
   *      { name: 'from', type: 'Person' },
   *      { name: 'to', type: 'Person' },
   *      { name: 'contents', type: 'string' }
   *    ],
   *  },
   *  primaryType: 'Mail',
   *  domain: {
   *    name: 'Ether Mail',
   *    version: '1',
   *    chainId: 1,
   *    verifyingContract: '0xCcCCccccCCCCcCCCCCCcCcCccCcCCCcCcccccccC',
   *  },
   *  message: {
   *    from: {
   *      name: 'Cow',
   *      wallet: '0xCD2a3d9F938E13CD947Ec05AbC7FE734Df8DD826',
   *    },
   *    to: {
   *      name: 'Bob',
   *      wallet: '0xbBbBBBBbbBBBbbbBbbBbbbbBBbBbbbbBbBbbBBbB',
   *    },
   *    contents: 'Hello, Bob!',
   *  },
   * };
   * const signature = await provider.request({ method: "eth_signTypedData_v4", params: [account, typedData] });
   * console.log(signature);
   * ```
   */
  @assertArgLength(2)
  async eth_signTypedData_v4(address: DATA, typedData: Ethereum.TypedData) {
    const account = Address.from(address).toString().toLowerCase();

    const privateKey = this.#wallet.unlockedAccounts.get(account);
    if (privateKey == null) {
      throw new Error("cannot sign data; no private key");
    }

    if (typeof typedData === "string") {
      throw new Error("cannot sign data; string sent, expected object");
    }

    if (!typedData.types) {
      throw new Error("cannot sign data; types missing");
    }

    if (!typedData.types.EIP712Domain) {
      throw new Error("cannot sign data; EIP712Domain definition missing");
    }

    if (!typedData.domain) {
      throw new Error("cannot sign data; domain missing");
    }

    if (!typedData.primaryType) {
      throw new Error("cannot sign data; primaryType missing");
    }

    if (!typedData.message) {
      throw new Error("cannot sign data; message missing");
    }

    return signTypedData_v4(privateKey.toBuffer(), { data: typedData });
  }

  /**
   * Starts a subscription to a particular event. For every event that matches
   * the subscription a JSON-RPC notification with event details and
   * subscription ID will be sent to a client.
   *
   * @param subscriptionName - Name for the subscription.
   * @returns A subscription id.
   * @example
   * ```javascript
   * const subscriptionId = await provider.request({ method: "eth_subscribe", params: ["newHeads"] });
   * console.log(subscriptionId);
   * ```
   */
  eth_subscribe(
    subscriptionName: Ethereum.SubscriptionName
  ): PromiEvent<Quantity>;
  /**
   * Starts a subscription to a particular event. For every event that matches
   * the subscription a JSON-RPC notification with event details and
   * subscription ID will be sent to a client.
   *
   * @param subscriptionName -
   * @param options - Filter options:
   *  * `address`: either an address or an array of addresses. Only logs that
   *    are created from these addresses are returned
   *  * `topics`, only logs which match the specified topics
   * @returns A subscription id.
   */
  eth_subscribe(
    subscriptionName: Extract<Ethereum.SubscriptionName, "logs">,
    options: Ethereum.SubscriptionOptions
  ): PromiEvent<Quantity>;
  @assertArgLength(1, 2)
  eth_subscribe(
    subscriptionName: Ethereum.SubscriptionName,
    options?: Ethereum.SubscriptionOptions
  ): PromiEvent<Quantity> {
    const subscriptions = this.#subscriptions;
    switch (subscriptionName) {
      case "newHeads": {
        const subscription = this.#getId();
        const promiEvent = PromiEvent.resolve(subscription);

        const unsubscribe = this.#blockchain.on("block", (block: Block) => {
          const value = block;
          const header = value.header;
          const result = {
            logsBloom: header.logsBloom,
            miner: header.miner,
            difficulty: header.difficulty,
            totalDifficulty: header.totalDifficulty,
            extraData: header.extraData,
            gasLimit: header.gasLimit,
            gasUsed: header.gasUsed,
            hash: block.hash(),
            mixHash: block.header.mixHash,
            nonce: header.nonce,
            number: header.number,
            parentHash: header.parentHash,
            receiptsRoot: header.receiptsRoot,
            stateRoot: header.stateRoot,
            timestamp: header.timestamp,
            transactionsRoot: header.transactionsRoot,
            sha3Uncles: header.sha3Uncles
          };
          if (header.baseFeePerGas !== undefined) {
            (result as any).baseFeePerGas = header.baseFeePerGas;
          }
          promiEvent.emit("message", {
            type: "eth_subscription",
            data: {
              result,
              subscription: subscription.toString()
            }
          });
        });
        subscriptions.set(subscription.toString(), unsubscribe);
        return promiEvent;
      }
      case "logs": {
        const subscription = this.#getId();
        const promiEvent = PromiEvent.resolve(subscription);

        const { addresses, topics } = options
          ? parseFilterDetails(options)
          : { addresses: [], topics: [] };
        const unsubscribe = this.#blockchain.on(
          "blockLogs",
          (blockLogs: BlockLogs) => {
            for (const log of blockLogs.filter(addresses, topics)) {
              promiEvent.emit("message", {
                type: "eth_subscription",
                data: {
                  result: log,
                  subscription: subscription.toString()
                }
              });
            }
          }
        );
        subscriptions.set(subscription.toString(), unsubscribe);
        return promiEvent;
      }
      case "newPendingTransactions": {
        const subscription = this.#getId();
        const promiEvent = PromiEvent.resolve(subscription);

        const unsubscribe = this.#blockchain.on(
          "pendingTransaction",
          (transaction: TypedTransaction) => {
            const result = transaction.hash.toString();
            promiEvent.emit("message", {
              type: "eth_subscription",
              data: {
                result,
                subscription: subscription.toString()
              }
            });
          }
        );
        subscriptions.set(subscription.toString(), unsubscribe);
        return promiEvent;
      }
      case "syncing": {
        // ganache doesn't sync, so doing nothing is perfectly valid.
        const subscription = this.#getId();
        const promiEvent = PromiEvent.resolve(subscription);

        this.#subscriptions.set(subscription.toString(), () => {});
        return promiEvent;
      }
      default:
        throw new CodedError(
          `no \"${subscriptionName}\" subscription in eth namespace`,
          JsonRpcErrorCode.METHOD_NOT_FOUND
        );
    }
  }

  /**
   * Cancel a subscription to a particular event. Returns a boolean indicating
   * if the subscription was successfully cancelled.
   *
   * @param subscriptionId - The ID of the subscription to unsubscribe to.
   * @returns `true` if subscription was cancelled successfully, otherwise `false`.
   * @example
   * ```javascript
   * const subscriptionId = await provider.request({ method: "eth_subscribe", params: ["newHeads"] });
   * const result = await provider.request({ method: "eth_unsubscribe", params: [subscriptionId] });
   * console.log(result);
   * ```
   */
  @assertArgLength(1)
  async eth_unsubscribe(subscriptionId: Ethereum.SubscriptionId) {
    const subscriptions = this.#subscriptions;
    const unsubscribe = subscriptions.get(subscriptionId);
    if (unsubscribe) {
      subscriptions.delete(subscriptionId);
      unsubscribe();
      return true;
    } else {
      return false;
    }
  }

  /**
   * Creates a filter in the node, to notify when a new block arrives. To check
   * if the state has changed, call `eth_getFilterChanges`.
   *
   * @returns A filter id.
   * @example
   * ```javascript
   * const filterId = await provider.request({ method: "eth_newBlockFilter", params: [] });
   * console.log(filterId);
   * ```
   */
  @assertArgLength(0)
  async eth_newBlockFilter(): Promise<Quantity> {
    const unsubscribe = this.#blockchain.on("block", (block: Block) => {
      value.updates.push(block.hash());
    });
    const value = {
      updates: [],
      unsubscribe,
      filter: null,
      type: FilterTypes.block
    };
    const filterId = this.#getId();
    this.#filters.set(filterId.toString(), value);
    return filterId;
  }

  /**
   * Creates a filter in the node, to notify when new pending transactions
   * arrive. To check if the state has changed, call `eth_getFilterChanges`.
   *
   * @returns A filter id.
   * @example
   * ```javascript
   * const filterId = await provider.request({ method: "eth_newPendingTransactionFilter", params: [] });
   * console.log(filterId);
   * ```
   */
  @assertArgLength(0)
  async eth_newPendingTransactionFilter(): Promise<Quantity> {
    const unsubscribe = this.#blockchain.on(
      "pendingTransaction",
      (transaction: TypedTransaction) => {
        value.updates.push(transaction.hash);
      }
    );
    const value = {
      updates: [],
      unsubscribe,
      filter: null,
      type: FilterTypes.pendingTransaction
    };
    const filterId = this.#getId();
    this.#filters.set(filterId.toString(), value);
    return filterId;
  }

  /**
   * Creates a filter object, based on filter options, to notify when the state
   * changes (logs). To check if the state has changed, call
   * `eth_getFilterChanges`.
   *
   * If the from `fromBlock` or `toBlock` option are equal to "latest" the
   * filter continually append logs for whatever block is seen as latest at the
   * time the block was mined, not just for the block that was "latest" when the
   * filter was created.
   *
   * ### A note on specifying topic filters:
   * Topics are order-dependent. A transaction with a log with topics [A, B]
   * will be matched by the following topic filters:
   *  * `[]` “anything”
   *  * `[A]` “A in first position (and anything after)”
   *  * `[null, B]` “anything in first position AND B in second position (and
   * anything after)”
   *  * `[A, B]` “A in first position AND B in second position (and anything
   * after)”
   *  * `[[A, B], [A, B]]` “(A OR B) in first position AND (A OR B) in second
   * position (and anything after)”
   *
   * Filter options:
   * * `fromBlock`: `QUANTITY | TAG` (optional) - Integer block number, or the string "latest", "earliest"
   * or "pending".
   * * `toBlock`: `QUANTITY | TAG` (optional) - Integer block number, or the string "latest", "earliest"
   * or "pending".
   * * `address`: `DATA | Array` (optional) - Contract address or a list of addresses from which the logs should originate.
   * * `topics`: `Array of DATA` (optional) - Array of 32 Bytes `DATA` topics. Topics are order-dependent. Each topic can also
   * be an array of `DATA` with "or" options.
   *
   * @param filter - The filter options as seen in source.
   *
   * @returns A filter id.
   * @example
   * ```javascript
   * const filterId = await provider.request({ method: "eth_newFilter", params: [] });
   * console.log(filterId);
   * ```
   */
  @assertArgLength(0, 1)
  async eth_newFilter(filter?: Ethereum.Filter): Promise<Quantity> {
    const blockchain = this.#blockchain;
    if (filter == null) filter = {};
    const { addresses, topics } = parseFilterDetails(filter || {});
    const unsubscribe = blockchain.on("blockLogs", (blockLogs: BlockLogs) => {
      const blockNumber = blockLogs.blockNumber;
      // every time we get a blockLogs message we re-check what the filter's
      // range is. We do this because "latest" isn't the latest block at the
      // time the filter was set up, rather it is the actual latest *mined*
      // block (that is: not pending)
      const { fromBlock, toBlock } = parseFilterRange(filter, blockchain);
      if (fromBlock <= blockNumber && toBlock >= blockNumber) {
        value.updates.push(...blockLogs.filter(addresses, topics));
      }
    });
    const value = { updates: [], unsubscribe, filter, type: FilterTypes.log };
    const filterId = this.#getId();
    this.#filters.set(filterId.toString(), value);
    return filterId;
  }

  /**
   * Polling method for a filter, which returns an array of logs, block hashes,
   * or transaction hashes, depending on the filter type, which occurred since
   * last poll.
   *
   * @param filterId - The filter id.
   * @returns An array of logs, block hashes, or transaction hashes, depending
   * on the filter type, which occurred since last poll.
   *
   * For filters created with `eth_newBlockFilter` the return are block hashes (`DATA`, 32 Bytes).
   *
   * For filters created with `eth_newPendingTransactionFilter` the return are transaction hashes (`DATA`, 32 Bytes).
   *
   * For filters created with `eth_newFilter` the return are log objects with the following parameters:
   * * `removed`: `TAG` - `true` when the log was removed, `false` if its a valid log.
   * * `logIndex`: `QUANTITY` - Integer of the log index position in the block. `null` when pending.
   * * `transactionIndex`: `QUANTITY` - Integer of the transactions index position. `null` when pending.
   * * `transactionHash`: `DATA`, 32 Bytes - Hash of the transaction where the log was. `null` when pending.
   * * `blockHash`: `DATA`, 32 Bytes - Hash of the block where the log was. `null` when pending.
   * * `blockNumber`: `QUANTITY` - The block number where the log was in. `null` when pending.
   * * `address`: `DATA`, 20 Bytes - The address from which the log originated.
   * * `data`: `DATA` - Contains one or more 32 Bytes non-indexed arguments of the log.
   * * `topics`: `Array of DATA` - Array of 0 to 4 32 Bytes `DATA` of indexed log arguments.
   *
   * @example
   * ```javascript
   * // Logs.sol
   * // // SPDX-License-Identifier: MIT
   * // pragma solidity ^0.7.4;
   * // contract Logs {
   * //   event Event(uint256 indexed first, uint256 indexed second);
   * //   constructor() {
   * //     emit Event(1, 2);
   * //   }
   * //
   * //   function logNTimes(uint8 n) public {
   * //     for (uint8 i = 0; i < n; i++) {
   * //       emit Event(i, i);
   * //     }
   * //   }
   * // }
   *
   * const logsContract = "0x608060405234801561001057600080fd5b50600260017f34e802e5ebd1f132e05852c5064046c1b535831ec52f1c4997fc6fdc4d5345b360405160405180910390a360e58061004f6000396000f3fe6080604052348015600f57600080fd5b506004361060285760003560e01c80635e19e69f14602d575b600080fd5b605960048036036020811015604157600080fd5b81019080803560ff169060200190929190505050605b565b005b60005b8160ff168160ff16101560ab578060ff168160ff167f34e802e5ebd1f132e05852c5064046c1b535831ec52f1c4997fc6fdc4d5345b360405160405180910390a38080600101915050605e565b505056fea26469706673582212201af9c13c7b00e2b628c1258d45f9f62d2aad8cd32fc32fd9515d8ad1e792679064736f6c63430007040033";
   * const [from] = await provider.send("eth_accounts");
   * const filterId = await provider.send("eth_newFilter");
   *
   * const subscriptionId = await provider.send("eth_subscribe", ["newHeads"]);
   * await provider.send("eth_sendTransaction", [{ from, data: logsContract, gas: "0x5b8d80" }] );
   * await provider.once("message");
   *
   * const changes = await provider.request({ method: "eth_getFilterChanges", params: [filterId] });
   * console.log(changes);
   *
   * await provider.send("eth_unsubscribe", [subscriptionId]);
   * ```
   */
  @assertArgLength(1)
  async eth_getFilterChanges(filterId: QUANTITY): Promise<Data[]> {
    const filter = this.#filters.get(Quantity.toString(filterId));
    if (filter) {
      const updates = filter.updates;
      filter.updates = [];
      return updates;
    } else {
      throw new Error("filter not found");
    }
  }

  /**
   * Uninstalls a filter with given id. Should always be called when watch is
   * no longer needed.
   *
   * @param filterId - The filter id.
   * @returns `true` if the filter was successfully uninstalled, otherwise
   * `false`.
   * @example
   * ```javascript
   * const filterId = await provider.request({ method: "eth_newFilter", params: [] });
   * const result = await provider.request({ method: "eth_uninstallFilter", params: [filterId] });
   * console.log(result);
   * ```
   */
  @assertArgLength(1)
  async eth_uninstallFilter(filterId: QUANTITY): Promise<boolean> {
    const id = Quantity.toString(filterId);
    const filter = this.#filters.get(id);
    if (!filter) return false;
    filter.unsubscribe();
    return this.#filters.delete(id);
  }

  /**
   * Returns an array of all logs matching filter with given id.
   *
   * @param filterId - The filter id.
   * @returns Array of log objects, or an empty array.
   * @example
   * ```javascript
   * // Logs.sol
   * // // SPDX-License-Identifier: MIT
   * // pragma solidity ^0.7.4;
   * // contract Logs {
   * //   event Event(uint256 indexed first, uint256 indexed second);
   * //   constructor() {
   * //     emit Event(1, 2);
   * //   }
   * //
   * //   function logNTimes(uint8 n) public {
   * //     for (uint8 i = 0; i < n; i++) {
   * //       emit Event(i, i);
   * //     }
   * //   }
   * // }
   *
   * const logsContract = "0x608060405234801561001057600080fd5b50600260017f34e802e5ebd1f132e05852c5064046c1b535831ec52f1c4997fc6fdc4d5345b360405160405180910390a360e58061004f6000396000f3fe6080604052348015600f57600080fd5b506004361060285760003560e01c80635e19e69f14602d575b600080fd5b605960048036036020811015604157600080fd5b81019080803560ff169060200190929190505050605b565b005b60005b8160ff168160ff16101560ab578060ff168160ff167f34e802e5ebd1f132e05852c5064046c1b535831ec52f1c4997fc6fdc4d5345b360405160405180910390a38080600101915050605e565b505056fea26469706673582212201af9c13c7b00e2b628c1258d45f9f62d2aad8cd32fc32fd9515d8ad1e792679064736f6c63430007040033";
   * const [from] = await provider.send("eth_accounts");
   * const filterId = await provider.send("eth_newFilter");
   *
   * await provider.send("eth_subscribe", ["newHeads"]);
   * await provider.send("eth_sendTransaction", [{ from, data: logsContract, gas: "0x5b8d80" }] );
   * await provider.once("message");
   *
   * const logs = await provider.request({ method: "eth_getFilterLogs", params: [filterId] });
   * console.log(logs);
   * ```
   */
  @assertArgLength(1)
  async eth_getFilterLogs(filterId: QUANTITY): Promise<Ethereum.Logs> {
    const filter = this.#filters.get(Quantity.toString(filterId));
    if (filter && filter.type === FilterTypes.log) {
      return this.eth_getLogs(filter.filter);
    } else {
      throw new Error("filter not found");
    }
  }

  /**
   * Returns an array of all logs matching a given filter object.
   *
   * Filter options:
   * * `fromBlock`: `QUANTITY | TAG` (optional) - Integer block number, or the string "latest", "earliest"
   * or "pending".
   * * `toBlock`: `QUANTITY | TAG` (optional) - Integer block number, or the string "latest", "earliest"
   * or "pending".
   * * `address`: `DATA | Array` (optional) - Contract address or a list of addresses from which the logs should originate.
   * * `topics`: `Array of DATA` (optional) - Array of 32 Bytes `DATA` topics. Topics are order-dependent. Each topic can also
   * be an array of `DATA` with "or" options.
   * * `blockHash`: `DATA`, 32 Bytes (optional) - Hash of the block to restrict logs from. If `blockHash` is present,
   * then neither `fromBlock` or `toBlock` are allowed.
   *
   * @param filter - The filter options as seen in source.
   * @returns Array of log objects, or an empty array.
   * @example
   * ```javascript
   * // Logs.sol
   * // // SPDX-License-Identifier: MIT
   * // pragma solidity ^0.7.4;
   * // contract Logs {
   * //   event Event(uint256 indexed first, uint256 indexed second);
   * //   constructor() {
   * //     emit Event(1, 2);
   * //   }
   * //
   * //   function logNTimes(uint8 n) public {
   * //     for (uint8 i = 0; i < n; i++) {
   * //       emit Event(i, i);
   * //     }
   * //   }
   * // }
   *
   * const logsContract = "0x608060405234801561001057600080fd5b50600260017f34e802e5ebd1f132e05852c5064046c1b535831ec52f1c4997fc6fdc4d5345b360405160405180910390a360e58061004f6000396000f3fe6080604052348015600f57600080fd5b506004361060285760003560e01c80635e19e69f14602d575b600080fd5b605960048036036020811015604157600080fd5b81019080803560ff169060200190929190505050605b565b005b60005b8160ff168160ff16101560ab578060ff168160ff167f34e802e5ebd1f132e05852c5064046c1b535831ec52f1c4997fc6fdc4d5345b360405160405180910390a38080600101915050605e565b505056fea26469706673582212201af9c13c7b00e2b628c1258d45f9f62d2aad8cd32fc32fd9515d8ad1e792679064736f6c63430007040033";
   * const [from] = await provider.send("eth_accounts");
   *
   * await provider.send("eth_subscribe", ["newHeads"]);
   * const txHash = await provider.send("eth_sendTransaction", [{ from, data: logsContract, gas: "0x5b8d80" }] );
   * await provider.once("message");
   *
   * const { contractAddress } = await provider.send("eth_getTransactionReceipt", [txHash] );
   *
   * const logs = await provider.request({ method: "eth_getLogs", params: [{ address: contractAddress }] });
   * console.log(logs);
   * ```
   */
  @assertArgLength(1)
  async eth_getLogs(filter: Ethereum.LogsFilter): Promise<Ethereum.Logs> {
    return this.#blockchain.blockLogs.getLogs(filter);
  }

  /**
   * Returns the number of transactions sent from an address.
   *
   * @param address - `DATA`, 20 Bytes - The address to get number of transactions sent from
   * @param blockNumber - Integer block number, or the string "latest", "earliest"
   * or "pending".
   * @returns Number of transactions sent from this address.
   * @example
   * ```javascript
   * const [from, to] = await provider.request({ method: "eth_accounts", params: [] });
   * await provider.request({ method: "eth_subscribe", params: ["newHeads"] });
   * await provider.request({ method: "eth_sendTransaction", params: [{ from, to, gas: "0x5b8d80" }] });
   * await provider.once("message"); // Note: `await provider.once` is non-standard
   *
   * const txCount = await provider.request({ method: "eth_getTransactionCount", params: [ from, "latest" ] });
   * console.log(txCount);
   * ```
   */
  @assertArgLength(1, 2)
  async eth_getTransactionCount(
    address: DATA,
    blockNumber: QUANTITY | Ethereum.Tag = Tag.latest
  ): Promise<Quantity> {
    return this.#blockchain.accounts.getNonce(
      Address.from(address),
      blockNumber
    );
  }

  /**
   * Creates an `accessList` based off the given transaction.
   *
   * Transaction call object:
   * * `from`: `DATA`, 20 bytes (optional) - The address the transaction is sent from.
   * * `to`: `DATA`, 20 bytes - The address the transaction is sent to.
   * * `gas`: `QUANTITY` (optional) - Integer of the maximum gas allowance for the transaction.
   * * `gasPrice`: `QUANTITY` (optional) - Integer of the price of gas in wei.
   * * `value`: `QUANTITY` (optional) - Integer of the value in wei.
   * * `data`: `DATA` (optional) - Hash of the method signature and the ABI encoded parameters.
   *
   * @param transaction - The transaction call object as seen in source.
   * @param blockNumber - Integer block number, or the string "latest", "earliest"
   *  or "pending".
   *
   * @returns An array of addresses and storage keys used by the transaction, together with the input transaction's `accessList`, if supplied, plus an estimate of the gas consumed by running the transaction _with_ the generated access list included.
   * @example
   * ```javascript
   * const [from, to] = await provider.request({ method: "eth_accounts", params: [] });
   * const txObj = { from, to };
   * const result = await provider.request({ method: "eth_createAccessList", params: [txObj, "latest"] });
   * console.log(result);
   * ```
   */
  @assertArgLength(1, 2)
  async eth_createAccessList(
    transaction: Ethereum.Transaction,
    blockNumber: QUANTITY | Tag = Tag.latest
  ): Promise<Ethereum.CreateAccessListResult<"private">> {
    const blockchain = this.#blockchain;
    const common = blockchain.common;
    const blocks = blockchain.blocks;
    const simulationBlock = await blocks.get(blockNumber);

    const simulatedTransaction = createSimulatedTransaction(
      blockchain,
      this.#options,
      common,
      transaction,
      simulationBlock
    );

    const { accessList, gasUsed } = await blockchain.createAccessList(
      simulatedTransaction,
      simulationBlock
    );
    return { accessList, gasUsed };
  }

  /**
   * Executes a new message call immediately without creating a transaction on the block chain.
   *
   * Transaction call object:
   * * `from`: `DATA`, 20 bytes (optional) - The address the transaction is sent from.
   * * `to`: `DATA`, 20 bytes - The address the transaction is sent to.
   * * `gas`: `QUANTITY` (optional) - Integer of the maximum gas allowance for the transaction.
   * * `gasPrice`: `QUANTITY` (optional) - Integer of the price of gas in wei.
   * * `value`: `QUANTITY` (optional) - Integer of the value in wei.
   * * `data`: `DATA` (optional) - Hash of the method signature and the ABI encoded parameters.
   *
   * State Override object - An address-to-state mapping, where each entry specifies some
   * state to be ephemerally overridden prior to executing the call. Each address maps to an
   * object containing:
   * * `balance`: `QUANTITY` (optional) - The balance to set for the account before executing the call.
   * * `nonce`: `QUANTITY` (optional) - The nonce to set for the account before executing the call.
   * * `code`: `DATA` (optional) - The EVM bytecode to set for the account before executing the call.
   * * `state`: `OBJECT` (optional*) - Key-value mapping to override *all* slots in the account storage before executing the call.
   * * `stateDiff`: `OBJECT` (optional*) - Key-value mapping to override *individual* slots in the account storage before executing the call.
   * * *Note - `state` and `stateDiff` fields are mutually exclusive.
   * @param transaction - The transaction call object as seen in source.
   * @param blockNumber - Integer block number, or the string "latest", "earliest"
   *  or "pending".
   * @param overrides - State overrides to apply during the simulation.
   *
   * @returns The return value of executed contract.
   * @example
   * ```javascript
   * // Simple.sol
   * // // SPDX-License-Identifier: MIT
   * //  pragma solidity ^0.7.4;
   * //
   * //  contract Simple {
   * //      uint256 public value;
   * //      constructor() payable {
   * //          value = 5;
   * //      }
   * //  }
   * const simpleSol = "0x6080604052600560008190555060858060196000396000f3fe6080604052348015600f57600080fd5b506004361060285760003560e01c80633fa4f24514602d575b600080fd5b60336049565b6040518082815260200191505060405180910390f35b6000548156fea26469706673582212200897f7766689bf7a145227297912838b19bcad29039258a293be78e3bf58e20264736f6c63430007040033";
   * const [from] = await provider.request({ method: "eth_accounts", params: [] });
   * const txObj = { from, gas: "0x5b8d80", gasPrice: "0x1dfd14000", value:"0x0", data: simpleSol };
   * const slot = "0x0000000000000000000000000000000000000000000000000000000000000005"
   * const overrides = { [from]: { balance: "0x3e8", nonce: "0x5", code: "0xbaddad42", stateDiff: { [slot]: "0x00000000000000000000000000000000000000000000000000000000baddad42"}}};
   * const result = await provider.request({ method: "eth_call", params: [txObj, "latest", overrides] });
   * console.log(result);
   * ```
   */
  @assertArgLength(1, 3)
  async eth_call(
    transaction: Ethereum.Call.Transaction,
    blockNumber: QUANTITY | Ethereum.Tag = Tag.latest,
    overrides: Ethereum.Call.Overrides = {}
  ): Promise<Data> {
    const blockchain = this.#blockchain;
    const common = blockchain.common;
    const blocks = blockchain.blocks;
    const simulationBlock = await blocks.get(blockNumber);

<<<<<<< HEAD
    const simulatedTransaction = createSimulatedTransaction(
      blockchain,
      this.#options,
      common,
      transaction,
      simulationBlock
=======
    let data: Data;
    if (typeof transaction.data === "undefined") {
      if (typeof transaction.input !== "undefined") {
        data = Data.from(transaction.input);
      }
    } else {
      data = Data.from(transaction.data);
    }

    // eth_call doesn't validate that the transaction has a sufficient
    // "effectiveGasPrice". however, if `maxPriorityFeePerGas` or
    // `maxFeePerGas` values are set, the baseFeePerGas is used to calculate
    // the effectiveGasPrice, which is used to calculate tx costs/refunds.
    const baseFeePerGasBigInt = parentBlock.header.baseFeePerGas
      ? parentBlock.header.baseFeePerGas.toBigInt()
      : undefined;

    let gasPrice: Quantity;
    const hasGasPrice = typeof transaction.gasPrice !== "undefined";
    // if the original block didn't have a `baseFeePerGas` (baseFeePerGasBigInt
    // is undefined) then EIP-1559 was not active on that block and we can't use
    // type 2 fee values (as they rely on the baseFee)
    if (!common.isActivatedEIP(1559) || baseFeePerGasBigInt === undefined) {
      gasPrice = Quantity.from(hasGasPrice ? 0 : transaction.gasPrice);
    } else {
      const hasMaxFeePerGas = typeof transaction.maxFeePerGas !== "undefined";
      const hasMaxPriorityFeePerGas =
        typeof transaction.maxPriorityFeePerGas !== "undefined";

      if (hasGasPrice && (hasMaxFeePerGas || hasMaxPriorityFeePerGas)) {
        throw new Error(
          "both gasPrice and (maxFeePerGas or maxPriorityFeePerGas) specified"
        );
      }
      // User specified 1559 gas fields (or none), use those
      let maxFeePerGas = 0n;
      let maxPriorityFeePerGas = 0n;
      if (hasMaxFeePerGas) {
        maxFeePerGas = BigInt(transaction.maxFeePerGas);
      }
      if (hasMaxPriorityFeePerGas) {
        maxPriorityFeePerGas = BigInt(transaction.maxPriorityFeePerGas);
      }
      if (maxPriorityFeePerGas > 0 || maxFeePerGas > 0) {
        const a = maxFeePerGas - baseFeePerGasBigInt;
        const tip = a < maxPriorityFeePerGas ? a : maxPriorityFeePerGas;
        gasPrice = Quantity.from(baseFeePerGasBigInt + tip);
      } else {
        gasPrice = Quantity.from(0);
      }
    }

    const block = new RuntimeBlock(
      parentHeader.number,
      parentHeader.parentHash,
      blockchain.coinbase,
      gas.toBuffer(),
      parentHeader.gasUsed.toBuffer(),
      parentHeader.timestamp,
      options.miner.difficulty,
      parentHeader.totalDifficulty,
      blockchain.getMixHash(parentHeader.parentHash.toBuffer()),
      baseFeePerGasBigInt
>>>>>>> 8016f7c0
    );

    return blockchain.simulateTransaction(
      simulatedTransaction,
      simulationBlock,
      overrides
    );
  }

  /**
   * Returns a collection of historical block gas data and optional effective fee spent per unit of gas for a given percentile of block gas usage.
   *
   * @param blockCount - Range of blocks between 1 and 1024. Will return less than the requested range if not all blocks are available.
   * @param newestBlock - Highest block of the requested range.
   * @param rewardPercentiles - A monotonically increasing list of percentile values. For each block in the requested range,
   * the transactions will be sorted in ascending order by effective tip per gas and the corresponding effective tip for the percentile
   * will be determined, accounting for gas consumed.
   * @returns transaction base fee per gas and effective priority fee per gas for the requested/supported block range
   *
   * * `oldestBlock`:  - Lowest number block of the returned range.
   * * `baseFeePerGas`:  - An array of block base fees per gas. This includes the next block after the newest of the returned range,
   * because this value can be derived from the newest block. Zeroes are returned for pre-EIP-1559 blocks.
   * * `gasUsedRatio`:  - An array of block gas used ratios. These are calculated as the ratio of `gasUsed` and `gasLimit`.
   * * `reward`:  - An array of effective priority fee per gas data points from a single block. All zeroes are returned if the
   * block is empty.
   *
   * @EIP [1559 - Fee market change](https://github.com/ethereum/EIPs/blob/master/EIPS/eip-1559.md)
   * @example
   * ```javascript
   * const [from, to] = await provider.request({ method: "eth_accounts", params: [] });
   * await provider.request({ method: "eth_sendTransaction", params: [{ from, to }] });
   * const feeHistory = await provider.request({ method: "eth_feeHistory", params: ["0x1", "0x1", [10, 100]] });
   * console.log(feeHistory);
   * ```
   */
  @assertArgLength(3)
  async eth_feeHistory(
    blockCount: QUANTITY,
    newestBlock: QUANTITY | Ethereum.Tag,
    rewardPercentiles: number[]
  ): Promise<Ethereum.FeeHistory<"private">> {
    const blockchain = this.#blockchain;
    const MIN_BLOCKS: number = 1;
    const MAX_BLOCKS: number = 1024;
    const PRECISION_FLOAT: number = 1e14;
    const PAD_PRECISION = 16;
    const PRECISION_BIG_INT: bigint = BigInt(1e16);

    const newestBlockNumber = blockchain.blocks
      .getEffectiveNumber(newestBlock)
      .toBigInt();

    // blockCount must be within MIN_BLOCKS and MAX_BLOCKS. blockCount > newestBlock is
    // technically valid per the spec but we cannot go past the Genesis Block. Values
    // above MAX_BLOCKS are technically within spec, however we cap totalBlocks because
    // of the resource needs and potential abuse of a very large blockCount.
    const totalBlocks = Number(
      min(
        max(Quantity.toBigInt(blockCount), MIN_BLOCKS),
        newestBlockNumber + 1n,
        MAX_BLOCKS
      )
    );

    const baseFeePerGas: Quantity[] = new Array(totalBlocks);
    const gasUsedRatio: number[] = new Array(totalBlocks);
    let reward: Array<Quantity[]>;

    // percentiles must be unique and in ascending order between 0 and 100
    if (rewardPercentiles.length > 0) {
      const ERR_INVALID_PERCENTILE =
        "invalid reward percentile: percentiles must be unique and in ascending order";
      if (rewardPercentiles[0] < 0)
        throw new Error(`${ERR_INVALID_PERCENTILE} ${rewardPercentiles[0]}`);
      if (rewardPercentiles[rewardPercentiles.length - 1] > 100)
        throw new Error(
          `${ERR_INVALID_PERCENTILE} ${
            rewardPercentiles[rewardPercentiles.length - 1]
          }`
        );

      for (let i = 1; i < rewardPercentiles.length; i++) {
        if (rewardPercentiles[i] <= rewardPercentiles[i - 1]) {
          throw new Error(
            `${ERR_INVALID_PERCENTILE} ${rewardPercentiles[i]} ${
              rewardPercentiles[i - 1]
            }`
          );
        }
      }

      reward = new Array(totalBlocks);
    }
    // totalBlocks is inclusive of newestBlock
    const oldestBlockNumber = newestBlockNumber - BigInt(totalBlocks - 1);

    let currentBlock: Block;
    let currentPosition = 0;

    while (currentPosition < totalBlocks) {
      currentBlock = await blockchain.blocks.get(
        Quantity.toBuffer(oldestBlockNumber + BigInt(currentPosition))
      );

      baseFeePerGas[currentPosition] = currentBlock.header.baseFeePerGas;

      const gasUsed = currentBlock.header.gasUsed.toBigInt();
      const gasLimit = currentBlock.header.gasLimit.toBigInt();

      if (gasUsed === gasLimit) {
        gasUsedRatio[currentPosition] = 1;
      } else {
        gasUsedRatio[currentPosition] = Number(
          `0.${((gasUsed * PRECISION_BIG_INT) / gasLimit)
            .toString()
            .padStart(PAD_PRECISION, "0")}`
        );
      }

      // For each percentile, find the cost of the unit of gas at that percentage
      if (reward !== undefined) {
        const transactions = currentBlock.getTransactions();

        // If there are no transactions, all reward percentiles are 0.
        if (transactions.length === 0) {
          reward[currentPosition] = rewardPercentiles.map(() => Quantity.Zero);
        } else {
          // For all transactions, effectiveGasReward = normalized fee per unit of gas
          // earned by the miner regardless of transaction type
          const baseFee = baseFeePerGas[currentPosition].toBigInt();

          const receipts = await Promise.all(
            transactions.map(tx =>
              blockchain.transactionReceipts.get(tx.hash.toBuffer())
            )
          );

          // Effective Reward is the amount paid per unit of gas
          const effectiveRewardAndGasUsed = transactions
            .map((tx, idx) => {
              let effectiveGasReward: bigint;
              if ("maxPriorityFeePerGas" in tx) {
                const maxPriorityFeePerGas = tx.maxPriorityFeePerGas.toBigInt();
                effectiveGasReward = BigInt(
                  min(
                    tx.maxFeePerGas.toBigInt() - baseFee,
                    maxPriorityFeePerGas
                  )
                );
              } else {
                effectiveGasReward = tx.gasPrice.toBigInt() - baseFee;
              }

              return {
                effectiveGasReward: effectiveGasReward,
                gasUsed: Quantity.toBigInt(receipts[idx].gasUsed)
              };
            })
            .sort((a, b) => {
              if (a.effectiveGasReward > b.effectiveGasReward) return 1;
              if (a.effectiveGasReward < b.effectiveGasReward) return -1;
              return 0;
            });

          // All of the block transactions are ordered, ascending, from least to greatest by
          // the fee the tx paid per unit of gas. For each percentile of block gas consumed,
          // what was the fee paid for the unit of gas at that percentile.
          reward[currentPosition] = rewardPercentiles.map(percentile => {
            let totalGasUsed = 0n;

            const targetGas =
              (gasUsed * BigInt(percentile * PRECISION_FLOAT)) /
              PRECISION_BIG_INT;

            for (const values of effectiveRewardAndGasUsed) {
              totalGasUsed = totalGasUsed + values.gasUsed;

              if (targetGas <= totalGasUsed) {
                return Quantity.from(values.effectiveGasReward);
              }
            }
          });
        }
      }

      currentPosition++;
    }

    // baseFeePerGas is calculated based on the header of the previous block, including the block after newestBlock.
    baseFeePerGas[totalBlocks] = Quantity.from(
      Block.calcNextBaseFee(currentBlock)
    );

    return {
      oldestBlock: Quantity.from(oldestBlockNumber),
      baseFeePerGas,
      gasUsedRatio,
      reward
    };
  }
  //#endregion

  //#region debug

  /**
   * Attempt to run the transaction in the exact same manner as it was executed
   * on the network. It will replay any transaction that may have been executed
   * prior to this one before it will finally attempt to execute the transaction
   * that corresponds to the given hash.
   *
   * In addition to the hash of the transaction you may give it a secondary
   * optional argument, which specifies the options for this specific call.
   * The possible options are:
   *
   * * `disableStorage`: \{boolean\} Setting this to `true` will disable storage capture (default = `false`).
   * * `disableMemory`: \{boolean\} Setting this to `true` will disable memory capture (default = `false`).
   * * `disableStack`: \{boolean\} Setting this to `true` will disable stack capture (default = `false`).
   *
   * @param transactionHash - Hash of the transaction to trace.
   * @param options - See options in source.
   * @returns Returns the `gas`, `structLogs`, and `returnValue` for the traced transaction.
   *
   * The `structLogs` are an array of logs, which contains the following fields:
   * * `depth`: The execution depth.
   * * `error`: Information about an error, if one occurred.
   * * `gas`: The number of gas remaining.
   * * `gasCost`: The cost of gas in wei.
   * * `memory`: An array containing the contract's memory data.
   * * `op`: The current opcode.
   * * `pc`: The current program counter.
   * * `stack`: The EVM execution stack.
   * * `storage`: An object containing the contract's storage data.
   *
   * @example
   * ```javascript
   * // Simple.sol
   * // // SPDX-License-Identifier: MIT
   * //  pragma solidity ^0.7.4;
   * //
   * //  contract Simple {
   * //      uint256 public value;
   * //      constructor() payable {
   * //          value = 5;
   * //      }
   * //  }
   * const simpleSol = "0x6080604052600560008190555060858060196000396000f3fe6080604052348015600f57600080fd5b506004361060285760003560e01c80633fa4f24514602d575b600080fd5b60336049565b6040518082815260200191505060405180910390f35b6000548156fea26469706673582212200897f7766689bf7a145227297912838b19bcad29039258a293be78e3bf58e20264736f6c63430007040033";
   * const [from] = await provider.request({ method: "eth_accounts", params: [] });
   * await provider.request({ method: "eth_subscribe", params: ["newHeads"] });
   * const txHash = await provider.request({ method: "eth_sendTransaction", params: [{ from, gas: "0x5b8d80", data: simpleSol }] });
   * await provider.once("message"); // Note: `await provider.once` is non-standard
   * const transactionTrace = await provider.request({ method: "debug_traceTransaction", params: [txHash] });
   * console.log(transactionTrace);
   * ```
   */
  async debug_traceTransaction(
    transactionHash: DATA,
    options?: Ethereum.TraceTransactionOptions
  ): Promise<Ethereum.TraceTransactionResult<"private">> {
    return this.#blockchain.traceTransaction(transactionHash, options || {});
  }

  // TODO: example doesn't return correct value
  // Issue: https://github.com/trufflesuite/ganache/issues/3203
  /**
   * Attempts to replay the transaction as it was executed on the network and
   * return storage data given a starting key and max number of entries to return.
   *
   * @param blockHash - Hash of a block.
   * @param transactionIndex - Integer of the transaction index position.
   * @param contractAddress - Address of the contract.
   * @param startKey - Hash of the start key for grabbing storage entries.
   * @param maxResult - Integer of maximum number of storage entries to return.
   * @returns Returns a storage object with the keys being keccak-256 hashes of the storage keys,
   * and the values being the raw, unhashed key and value for that specific storage slot. Also
   * returns a next key which is the keccak-256 hash of the next key in storage for continuous downloading.
   * @example
   * ```javascript
   * // Simple.sol
   * // // SPDX-License-Identifier: MIT
   * //  pragma solidity ^0.7.4;
   * //
   * //  contract Simple {
   * //      uint256 public value;
   * //      constructor() payable {
   * //          value = 5;
   * //      }
   * //  }
   * const simpleSol = "0x6080604052600560008190555060858060196000396000f3fe6080604052348015600f57600080fd5b506004361060285760003560e01c80633fa4f24514602d575b600080fd5b60336049565b6040518082815260200191505060405180910390f35b6000548156fea26469706673582212200897f7766689bf7a145227297912838b19bcad29039258a293be78e3bf58e20264736f6c63430007040033";
   * const [from] = await provider.request({ method: "eth_accounts", params: [] });
   * await provider.request({ method: "eth_subscribe", params: ["newHeads"] });
   * const initialTxHash = await provider.request({ method: "eth_sendTransaction", params: [{ from, gas: "0x5b8d80", data: simpleSol }] });
   * await provider.once("message"); // Note: `await provider.once` is non-standard
   *
   * const {contractAddress} = await provider.request({ method: "eth_getTransactionReceipt", params: [initialTxHash] });
   *
   * // set value to 19
   * const data = "0x552410770000000000000000000000000000000000000000000000000000000000000019";
   * const txHash = await provider.request({ method: "eth_sendTransaction", params: [{ from, to: contractAddress, data }] });
   * await provider.once("message"); // Note: `await provider.once` is non-standard
   *
   * const { blockHash, transactionIndex } = await provider.request({ method: "eth_getTransactionReceipt", params: [txHash] });
   * const storage = await provider.request({ method: "debug_storageRangeAt", params: [blockHash, transactionIndex, contractAddress, "0x01", 1] });
   * console.log(storage);
   * ```
   */
  async debug_storageRangeAt(
    blockHash: DATA,
    transactionIndex: number,
    contractAddress: DATA,
    startKey: DATA,
    maxResult: number
  ): Promise<Ethereum.StorageRangeAtResult<"private">> {
    return this.#blockchain.storageRangeAt(
      blockHash,
      Quantity.toNumber(transactionIndex),
      contractAddress,
      startKey,
      Quantity.toNumber(maxResult)
    );
  }

  //#endregion

  //#region personal
  /**
   * Returns all the Ethereum account addresses of all keys that have been
   * added.
   * @returns The Ethereum account addresses of all keys that have been added.
   * @example
   * ```javascript
   * console.log(await provider.send("personal_listAccounts"));
   * ```
   */
  @assertArgLength(0)
  async personal_listAccounts(): Promise<string[]> {
    return this.#wallet.addresses;
  }

  /**
   * Generates a new account with private key. Returns the address of the new
   * account.
   * @param passphrase - The passphrase to encrypt the private key with.
   * @returns The new account's address.
   * @example
   * ```javascript
   * const passphrase = "passphrase";
   * const address = await provider.send("personal_newAccount", [passphrase] );
   * console.log(address);
   * ```
   */
  @assertArgLength(1)
  async personal_newAccount(passphrase: string): Promise<Address> {
    if (typeof passphrase !== "string") {
      throw new Error("missing value for required argument `passphrase`");
    }

    const wallet = this.#wallet;
    const newAccount = wallet.createRandomAccount();
    const address = newAccount.address;
    const strAddress = address.toString();
    await wallet.addToKeyFile(address, newAccount.privateKey, passphrase, true);
    wallet.addresses.push(strAddress);
    wallet.knownAccounts.add(strAddress);
    return newAccount.address;
  }

  /**
   * Imports the given unencrypted private key (hex string) into the key store, encrypting it with the passphrase.
   *
   * @param rawKey - The raw, unencrypted private key to import.
   * @param passphrase - The passphrase to encrypt with.
   * @returns Returns the address of the new account.
   * @example
   * ```javascript
   * const rawKey = "0x0123456789012345678901234567890123456789012345678901234567890123";
   * const passphrase = "passphrase";
   *
   * const address = await provider.send("personal_importRawKey",[rawKey, passphrase] );
   * console.log(address);
   * ```
   */
  @assertArgLength(2)
  async personal_importRawKey(
    rawKey: DATA,
    passphrase: string
  ): Promise<Address> {
    if (typeof passphrase !== "string") {
      throw new Error("missing value for required argument `passphrase`");
    }

    const wallet = this.#wallet;
    const newAccount = Wallet.createAccountFromPrivateKey(Data.from(rawKey));
    const address = newAccount.address;
    const strAddress = address.toString();
    await wallet.addToKeyFile(address, newAccount.privateKey, passphrase, true);
    wallet.addresses.push(strAddress);
    wallet.knownAccounts.add(strAddress);
    return newAccount.address;
  }

  /**
   * Locks the account. The account can no longer be used to send transactions.
   * @param address - The account address to be locked.
   * @returns Returns `true` if the account was locked, otherwise `false`.
   * @example
   * ```javascript
   * const [account] = await provider.send("personal_listAccounts");
   * const isLocked = await provider.send("personal_lockAccount", [account] );
   * console.log(isLocked);
   * ```
   */
  @assertArgLength(1)
  async personal_lockAccount(address: DATA): Promise<boolean> {
    return this.#wallet.lockAccount(address.toLowerCase());
  }

  /**
   * Unlocks the account for use.
   *
   * The unencrypted key will be held in memory until the unlock duration
   * expires. The unlock duration defaults to 300 seconds. An explicit duration
   * of zero seconds unlocks the key until geth exits.
   *
   * The account can be used with `eth_sign` and `eth_sendTransaction` while it is
   * unlocked.
   * @param address - 20 Bytes - The address of the account to unlock.
   * @param passphrase - Passphrase to unlock the account.
   * @param duration - (default: 300) Duration in seconds how long the account
   * should remain unlocked for. Set to 0 to disable automatic locking.
   * @returns `true` if it worked. Throws an error or returns `false` if it did not.
   * @example
   * ```javascript
   * // generate an account
   * const passphrase = "passphrase";
   * const newAccount = await provider.send("personal_newAccount", [passphrase] );
   * const isUnlocked = await provider.send("personal_unlockAccount", [newAccount, passphrase] );
   * console.log(isUnlocked);
   * ```
   */
  @assertArgLength(2, 3)
  async personal_unlockAccount(
    address: DATA,
    passphrase: string,
    duration: number = 300
  ): Promise<boolean> {
    const addy = Address.from(address);
    return this.#wallet.unlockAccount(addy, passphrase, duration);
  }

  /**
   * Validate the given passphrase and submit transaction.
   *
   * The transaction is the same argument as for `eth_sendTransaction` and
   * contains the from address. If the passphrase can be used to decrypt the
   * private key belonging to `tx.from` the transaction is verified, signed and
   * send onto the network. The account is not unlocked globally in the node
   * and cannot be used in other RPC calls.
   *
   * Transaction call object:
   * * `from`: `DATA`, 20 bytes (optional) - The address the transaction is sent from.
   * * `to`: `DATA`, 20 bytes - The address the transaction is sent to.
   * * `gas`: `QUANTITY` (optional) - Integer of the maximum gas allowance for the transaction.
   * * `gasPrice`: `QUANTITY` (optional) - Integer of the price of gas in wei.
   * * `value`: `QUANTITY` (optional) - Integer of the value in wei.
   * * `data`: `DATA` (optional) - Hash of the method signature and the ABI encoded parameters.
   *
   * @param txData - The transaction call object as seen in source.
   * @param passphrase - The passphrase to decrpyt the private key belonging to `tx.from`.
   * @returns The transaction hash or if unsuccessful an error.
   * @example
   * ```javascript
   * const passphrase = "passphrase";
   * const newAccount = await provider.send("personal_newAccount", [passphrase] );
   * const [to] = await provider.send("personal_listAccounts");
   *
   * // use account and passphrase to send the transaction
   * const txHash = await provider.send("personal_sendTransaction", [{ from: newAccount, to, gasLimit: "0x5b8d80" }, passphrase] );
   * console.log(txHash);
   * ```
   */
  @assertArgLength(2)
  async personal_sendTransaction(
    transaction: Ethereum.Transaction,
    passphrase: string
  ): Promise<Data> {
    const blockchain = this.#blockchain;
    const tx = TransactionFactory.fromRpc(
      transaction as Transaction,
      blockchain.common
    );
    const from = tx.from;
    if (from == null) {
      throw new Error("from not found; is required");
    }

    const wallet = this.#wallet;
    const secretKey = await wallet.getFromKeyFile(tx.from, passphrase);

    await autofillDefaultTransactionValues(
      tx,
      this.eth_estimateGas.bind(this),
      this.eth_maxPriorityFeePerGas,
      transaction,
      blockchain,
      this.#options
    );

    return blockchain.queueTransaction(tx, Data.from(secretKey));
  }

  /**
   * Validates the given passphrase and signs a transaction that can be
   * submitted to the network at a later time using `eth_sendRawTransaction`.
   *
   * The transaction is the same argument as for `eth_signTransaction` and
   * contains the from address. If the passphrase can be used to decrypt the
   * private key belonging to `tx.from` the transaction is verified and signed.
   * The account is not unlocked globally in the node and cannot be used in other RPC calls.
   *
   * Transaction call object:
   * * `from`: `DATA`, 20 bytes (optional) - The address the transaction is sent from.
   * * `to`: `DATA`, 20 bytes - The address the transaction is sent to.
   * * `gas`: `QUANTITY` (optional) - Integer of the maximum gas allowance for the transaction.
   * * `gasPrice`: `QUANTITY` (optional) - Integer of the price of gas in wei.
   * * `value`: `QUANTITY` (optional) - Integer of the value in wei.
   * * `data`: `DATA` (optional) - Hash of the method signature and the ABI encoded parameters.
   *
   * @param transaction - The transaction call object as seen in source.
   * @returns The raw, signed transaction.
   * @example
   * ```javascript
   * const [to] = await provider.request({ method: "eth_accounts", params: [] });
   * const passphrase = "passphrase";
   * const from = await provider.send("personal_newAccount", [passphrase] );
   * await provider.request({ method: "eth_subscribe", params: ["newHeads"] });
   * const signedTx = await provider.request({ method: "personal_signTransaction", params: [{ from, to }, passphrase] });
   * console.log(signedTx)
   * ```
   */
  @assertArgLength(2)
  async personal_signTransaction(
    transaction: Ethereum.Transaction,
    passphrase: string
  ): Promise<Data> {
    const blockchain = this.#blockchain;
    const tx = TransactionFactory.fromRpc(
      transaction as Transaction,
      blockchain.common
    );

    if (tx.from == null) {
      throw new Error("from not found; is required");
    }

    const wallet = this.#wallet;
    const secretKey = await wallet.getFromKeyFile(tx.from, passphrase);
    tx.signAndHash(secretKey);
    return Data.from(tx.serialized);
  }
  //#endregion

  //#region rpc
  /**
   * Returns object of RPC modules.
   * @returns RPC modules.
   * @example
   * ```javascript
   * console.log(await provider.send("rpc_modules"));
   * ```
   */
  @assertArgLength(0)
  async rpc_modules(): Promise<typeof RPC_MODULES> {
    return RPC_MODULES;
  }
  //#endregion

  //#region shh

  /**
   * Creates new whisper identity in the client.
   *
   * @returns - The address of the new identity.
   * @example
   * ```javascript
   * console.log(await provider.send("shh_newIdentity"));
   * ```
   */
  @assertArgLength(0)
  async shh_newIdentity(): Promise<string> {
    return "0x00";
  }

  /**
   * Checks if the client hold the private keys for a given identity.
   *
   * @param address - The identity address to check.
   * @returns Returns `true` if the client holds the private key for that identity, otherwise `false`.
   * @example
   * ```javascript
   * console.log(await provider.send("shh_hasIdentity", ["0x0"] ));
   * ```
   */
  @assertArgLength(1)
  async shh_hasIdentity(address: DATA): Promise<boolean> {
    return false;
  }

  /**
   * Creates a new group.
   *
   * @returns The address of the new group.
   */
  @assertArgLength(0)
  async shh_newGroup(): Promise<string> {
    return "0x00";
  }

  /**
   * Adds a whisper identity to the group.
   *
   * @param address - The identity address to add to a group.
   * @returns `true` if the identity was successfully added to the group, otherwise `false`.
   * @example
   * ```javascript
   * console.log(await provider.send("shh_addToGroup", ["0x0"] ));
   * ```
   */
  @assertArgLength(1)
  async shh_addToGroup(address: DATA): Promise<boolean> {
    return false;
  }

  /**
   * Creates filter to notify, when client receives whisper message matching the filter options.
   *
   * @param to - (optional) Identity of the receiver. When present it will try to decrypt any incoming message
   *  if the client holds the private key to this identity.
   * @param topics - Array of topics which the incoming message's topics should match.
   * @returns Returns `true` if the identity was successfully added to the group, otherwise `false`.
   * @example
   * ```javascript
   * console.log(await provider.send("shh_newFilter", ["0x0", []] ));
   * ```
   */
  @assertArgLength(2)
  async shh_newFilter(to: DATA, topics: DATA[]): Promise<boolean> {
    return false;
  }

  /**
   * Uninstalls a filter with given id. Should always be called when watch is no longer needed.
   * Additionally filters timeout when they aren't requested with `shh_getFilterChanges` for a period of time.
   *
   * @param id - The filter id. Ex: "0x7"
   * @returns `true` if the filter was successfully uninstalled, otherwise `false`.
   * @example
   * ```javascript
   * console.log(await provider.send("shh_uninstallFilter", ["0x0"] ));
   * ```
   */
  @assertArgLength(1)
  async shh_uninstallFilter(id: QUANTITY): Promise<boolean> {
    return false;
  }

  /**
   * Polling method for whisper filters. Returns new messages since the last call of this method.
   *
   * @param id - The filter id. Ex: "0x7"
   * @returns More Info: https://github.com/ethereum/wiki/wiki/JSON-RPC#shh_getfilterchanges
   * @example
   * ```javascript
   * console.log(await provider.send("shh_getFilterChanges", ["0x0"] ));
   * ```
   */
  @assertArgLength(1)
  async shh_getFilterChanges(id: QUANTITY): Promise<[]> {
    return [];
  }

  /**
   * Get all messages matching a filter. Unlike shh_getFilterChanges this returns all messages.
   *
   * @param id - The filter id. Ex: "0x7"
   * @returns See: `shh_getFilterChanges`.
   * @example
   * ```javascript
   * console.log(await provider.send("shh_getMessages", ["0x0"] ));
   * ```
   */
  @assertArgLength(1)
  async shh_getMessages(id: QUANTITY): Promise<boolean> {
    return false;
  }

  /**
   * Creates a whisper message and injects it into the network for distribution.
   *
   * @param postData -
   * @returns Returns `true` if the message was sent, otherwise `false`.
   * @example
   * ```javascript
   * console.log(await provider.send("shh_post", [{}] ));
   * ```
   */
  @assertArgLength(1)
  async shh_post(postData: Ethereum.WhisperPostObject): Promise<boolean> {
    return false;
  }

  /**
   * Returns the current whisper protocol version.
   *
   * @returns The current whisper protocol version.
   * @example
   * ```javascript
   * console.log(await provider.send("shh_version"));
   * ```
   */
  @assertArgLength(0)
  async shh_version(): Promise<string> {
    return "2";
  }
  //#endregion

  //#region txpool

  /**
   * Returns the current content of the transaction pool.
   *
   * @returns The transactions currently pending or queued in the transaction pool.
   * @example
   * ```javascript
   * const [from] = await provider.request({ method: "eth_accounts", params: [] });
   * const pendingTx = await provider.request({ method: "eth_sendTransaction", params: [{ from, gas: "0x5b8d80", nonce:"0x0" }] });
   * const queuedTx = await provider.request({ method: "eth_sendTransaction", params: [{ from, gas: "0x5b8d80", nonce:"0x2" }] });
   * const pool = await provider.send("txpool_content");
   * console.log(pool);
   * ```
   */
  @assertArgLength(0)
  async txpool_content(): Promise<Ethereum.Pool.Content<"private">> {
    const { transactions, common } = this.#blockchain;
    const {
      transactionPool: { executables, origins }
    } = transactions;

    const processMap = (map: Map<string, Heap<TypedTransaction>>) => {
      let res: Record<
        string,
        Record<string, Ethereum.Pool.Transaction<"private">>
      > = {};
      for (let [_, { array, length }] of map) {
        for (let i = 0; i < length; ++i) {
          const transaction = array[i];
          const from = transaction.from.toString();
          if (res[from] === undefined) {
            res[from] = {};
          }
          // The nonce keys are actual decimal numbers (as strings) and not
          // hex literals (based on what geth returns).
          const nonce = transaction.nonce.toBigInt().toString();
          res[from][nonce] = transaction.toJSON(
            common
          ) as Ethereum.Pool.Transaction<"private">;
        }
      }
      return res;
    };

    return {
      pending: processMap(executables.pending),
      queued: processMap(origins)
    };
  }

  //#endregion
}<|MERGE_RESOLUTION|>--- conflicted
+++ resolved
@@ -52,7 +52,7 @@
 import { GanacheRawBlock } from "@ganache/ethereum-block";
 import { Capacity } from "./miner/miner";
 import { Ethereum } from "./api-types";
-import Common from "@ethereumjs/common";
+import { Common } from "@ethereumjs/common";
 import { SimulationTransaction } from "./helpers/simulations";
 
 async function autofillDefaultTransactionValues(
@@ -172,15 +172,17 @@
     ? AccessLists.tryGetValidatedAccessList(transaction.accessList)
     : [];
 
+  const { parentHash } = simulationBlockHeader;
   const block = new RuntimeBlock(
     simulationBlockHeader.number,
-    simulationBlockHeader.parentHash,
+    parentHash,
     blockchain.coinbase,
     gas.toBuffer(),
     simulationBlockHeader.gasUsed.toBuffer(),
     simulationBlockHeader.timestamp,
     options.miner.difficulty,
     simulationBlockHeader.totalDifficulty,
+    blockchain.getMixHash(parentHash.toBuffer()),
     baseFeePerGasBigInt
   );
 
@@ -1030,7 +1032,6 @@
       // /shrug
       const vm = await blockchain.createVmFromStateTrie(
         blockchain.trie.copy(false),
-        options.chain.allowUnlimitedContractSize,
         false
       );
       return vm;
@@ -2953,78 +2954,12 @@
     const blocks = blockchain.blocks;
     const simulationBlock = await blocks.get(blockNumber);
 
-<<<<<<< HEAD
     const simulatedTransaction = createSimulatedTransaction(
       blockchain,
       this.#options,
       common,
       transaction,
       simulationBlock
-=======
-    let data: Data;
-    if (typeof transaction.data === "undefined") {
-      if (typeof transaction.input !== "undefined") {
-        data = Data.from(transaction.input);
-      }
-    } else {
-      data = Data.from(transaction.data);
-    }
-
-    // eth_call doesn't validate that the transaction has a sufficient
-    // "effectiveGasPrice". however, if `maxPriorityFeePerGas` or
-    // `maxFeePerGas` values are set, the baseFeePerGas is used to calculate
-    // the effectiveGasPrice, which is used to calculate tx costs/refunds.
-    const baseFeePerGasBigInt = parentBlock.header.baseFeePerGas
-      ? parentBlock.header.baseFeePerGas.toBigInt()
-      : undefined;
-
-    let gasPrice: Quantity;
-    const hasGasPrice = typeof transaction.gasPrice !== "undefined";
-    // if the original block didn't have a `baseFeePerGas` (baseFeePerGasBigInt
-    // is undefined) then EIP-1559 was not active on that block and we can't use
-    // type 2 fee values (as they rely on the baseFee)
-    if (!common.isActivatedEIP(1559) || baseFeePerGasBigInt === undefined) {
-      gasPrice = Quantity.from(hasGasPrice ? 0 : transaction.gasPrice);
-    } else {
-      const hasMaxFeePerGas = typeof transaction.maxFeePerGas !== "undefined";
-      const hasMaxPriorityFeePerGas =
-        typeof transaction.maxPriorityFeePerGas !== "undefined";
-
-      if (hasGasPrice && (hasMaxFeePerGas || hasMaxPriorityFeePerGas)) {
-        throw new Error(
-          "both gasPrice and (maxFeePerGas or maxPriorityFeePerGas) specified"
-        );
-      }
-      // User specified 1559 gas fields (or none), use those
-      let maxFeePerGas = 0n;
-      let maxPriorityFeePerGas = 0n;
-      if (hasMaxFeePerGas) {
-        maxFeePerGas = BigInt(transaction.maxFeePerGas);
-      }
-      if (hasMaxPriorityFeePerGas) {
-        maxPriorityFeePerGas = BigInt(transaction.maxPriorityFeePerGas);
-      }
-      if (maxPriorityFeePerGas > 0 || maxFeePerGas > 0) {
-        const a = maxFeePerGas - baseFeePerGasBigInt;
-        const tip = a < maxPriorityFeePerGas ? a : maxPriorityFeePerGas;
-        gasPrice = Quantity.from(baseFeePerGasBigInt + tip);
-      } else {
-        gasPrice = Quantity.from(0);
-      }
-    }
-
-    const block = new RuntimeBlock(
-      parentHeader.number,
-      parentHeader.parentHash,
-      blockchain.coinbase,
-      gas.toBuffer(),
-      parentHeader.gasUsed.toBuffer(),
-      parentHeader.timestamp,
-      options.miner.difficulty,
-      parentHeader.totalDifficulty,
-      blockchain.getMixHash(parentHeader.parentHash.toBuffer()),
-      baseFeePerGasBigInt
->>>>>>> 8016f7c0
     );
 
     return blockchain.simulateTransaction(
