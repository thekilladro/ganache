//#region Imports
import {
  Tag,
  BlockLogs,
  VM_EXCEPTION,
  VM_EXCEPTIONS,
  CodedError,
  DATA,
  WhisperPostObject,
  BaseFilterArgs,
  Filter,
  FilterArgs,
  FilterTypes,
  QUANTITY,
  RangeFilterArgs,
  StorageRangeResult,
  SubscriptionId,
  SubscriptionName,
  TraceTransactionResult,
<<<<<<< HEAD
  TransactionTraceOptions
=======
  TransactionTraceOptions,
  EthereumRawAccount
>>>>>>> 4fc3f2a3
} from "@ganache/ethereum-utils";
import { Block, RuntimeBlock } from "@ganache/ethereum-block";
import {
  RuntimeTransaction,
  TypedRpcTransaction,
  TransactionFactory,
  TypedTransaction
} from "@ganache/ethereum-transaction";
import { toRpcSig, ecsign, hashPersonalMessage } from "ethereumjs-util";
import { TypedData as NotTypedData, signTypedData_v4 } from "eth-sig-util";
import { EthereumInternalOptions } from "@ganache/ethereum-options";
<<<<<<< HEAD
import { types, Data, Quantity, PromiEvent, utils } from "@ganache/utils";
=======
import {
  types,
  Data,
  Quantity,
  PromiEvent,
  utils,
  JsonRpcTypes
} from "@ganache/utils";
>>>>>>> 4fc3f2a3
import Blockchain from "./blockchain";
import Wallet from "./wallet";
import { $INLINE_JSON } from "ts-transformer-inline-file";

import Emittery from "emittery";
import estimateGas from "./helpers/gas-estimator";
import { assertArgLength } from "./helpers/assert-arg-length";
import { parseFilterDetails, parseFilterRange } from "./helpers/filter-parsing";
import { decode } from "@ganache/rlp";
import { Address } from "@ganache/ethereum-address";
import { GanacheRawBlock } from "@ganache/ethereum-block/src/serialize";

// Read in the current ganache version from core's package.json
const { version } = { version: "7.0.0-internal.21" }; //$INLINE_JSON("../../../../packages/ganache/package.json"); TODO
const { keccak } = utils;
//#endregion

//#region Constants
const { RPCQUANTITY_ZERO } = utils;
const CLIENT_VERSION = `Ganache/v${version}/EthereumJS TestRPC/v${version}/ethereum-js`;
const PROTOCOL_VERSION = Data.from("0x3f");
const RPC_MODULES = {
  eth: "1.0",
  net: "1.0",
  rpc: "1.0",
  web3: "1.0",
  evm: "1.0",
  personal: "1.0"
} as const;
//#endregion

//#region misc types
type TypedData = Exclude<
  Parameters<typeof signTypedData_v4>[1]["data"],
  NotTypedData
>;
//#endregion

//#region helpers
function assertExceptionalTransactions(transactions: TypedTransaction[]) {
  let baseError: string = null;
  let errors: string[];
  const data = {};

  transactions.forEach(transaction => {
    if (transaction.execException) {
      if (baseError) {
        baseError = VM_EXCEPTIONS;
        errors.push(
          `${transaction.hash.toString()}: ${transaction.execException}\n`
        );
        data[transaction.execException.data.hash] =
          transaction.execException.data;
      } else {
        baseError = VM_EXCEPTION;
        errors = [transaction.execException.message];
        data[transaction.execException.data.hash] =
          transaction.execException.data;
      }
    }
  });

  if (baseError) {
    const err = new Error(baseError + errors.join("\n"));
    (err as any).data = data;
    throw err;
  }
}

//#endregion helpers

export default class EthereumApi implements types.Api {
  readonly [index: string]: (...args: any) => Promise<any>;

  readonly #getId = (id => () => Quantity.from(++id))(0);
  readonly #filters = new Map<string, Filter>();
  readonly #subscriptions = new Map<string, Emittery.UnsubscribeFn>();
  readonly #options: EthereumInternalOptions;
  readonly #blockchain: Blockchain;
  readonly #wallet: Wallet;

  /**
   * This is the Ethereum API that the provider interacts with.
   * The only methods permitted on the prototype are the supported json-rpc
   * methods.
   * @param options
   * @param wallet
   * @param emitter
   */
  constructor(
    options: EthereumInternalOptions,
    wallet: Wallet,
    blockchain: Blockchain
  ) {
    this.#options = options;
    this.#wallet = wallet;
    this.#blockchain = blockchain;
  }

  //#region db
  /**
   * Stores a string in the local database.
   *
   * @param dbName Database name.
   * @param key Key name.
   * @param value String to store.
   * @returns Returns true if the value was stored, otherwise false.
   * @example
   * ```javascript
   * console.log(await provider.send("db_putString", ["testDb", "testKey", "testValue"] ));
   * ```
   */
  @assertArgLength(3)
  async db_putString(dbName: string, key: string, value: string) {
    return false;
  }

  /**
   * Returns string from the local database.
   *
   * @param dbName Database name.
   * @param key Key name.
   * @returns The previously stored string.
   * @example
   * ```javascript
   * console.log(await provider.send("db_getString", ["testDb", "testKey"] ));
   * ```
   */
  @assertArgLength(2)
  async db_getString(dbName: string, key: string) {
    return "";
  }

  /**
   * Stores binary data in the local database.
   *
   * @param dbName Database name.
   * @param key Key name.
   * @param data Data to store.
   * @returns `true` if the value was stored, otherwise `false`.
   * @example
   * ```javascript
   * console.log(await provider.send("db_putHex", ["testDb", "testKey", "0x0"] ));
   * ```
   */
  @assertArgLength(3)
  async db_putHex(dbName: string, key: string, data: DATA) {
    return false;
  }

  /**
   * Returns binary data from the local database.
   *
   * @param dbName Database name.
   * @param key Key name.
   * @returns The previously stored data.
   * @example
   * ```javascript
   * console.log(await provider.send("db_getHex", ["testDb", "testKey"] ));
   * ```
   */
  @assertArgLength(2)
  async db_getHex(dbName: string, key: string) {
    return "0x00";
  }
  //#endregion

  //#region bzz
  /**
   * Returns the kademlia table in a readable table format.
   * @returns Returns the kademlia table in a readable table format.
   * @example
   * ```javascript
   * console.log(await provider.send("bzz_hive"));
   * ```
   */
  @assertArgLength(0)
  async bzz_hive() {
    return [];
  }

  /**
   * Returns details about the swarm node.
   * @returns Returns details about the swarm node.
   * @example
   * ```javascript
   * console.log(await provider.send("bzz_info"));
   * ```
   */
  @assertArgLength(0)
  async bzz_info() {
    return [];
  }
  //#endregion

  //#region evm
  /**
   * Force a single block to be mined.
   *
   * Mines a block independent of whether or not mining is started or stopped.
   * Will mine an empty block if there are no available transactions to mine.
   *
   * @param timestamp The timestamp the block should be mined with.
   * EXPERIEMENTAL: Optionally, specify an `options` object with `timestamp`
   * and/or `blocks` fields. If `blocks` is given, it will mine exactly `blocks`
   *  number of blocks, regardless of any other blocks mined or reverted during it's
   * operation. This behavior is subject to change!
   *
   * @returns The string `"0x0"`. May return additional meta-data in the future.
   *
   * @example
   * ```javascript
   * console.log("start", await provider.send("eth_blockNumber"));
   * await provider.send("evm_mine", [{blocks: 5}] ); // mines 5 blocks
   * console.log("end", await provider.send("eth_blockNumber"));
   * ```
   */
  async evm_mine(timestamp?: number): Promise<"0x0">;
  async evm_mine(options?: {
    timestamp?: number;
    blocks?: number;
  }): Promise<"0x0">;
  @assertArgLength(0, 1)
  async evm_mine(
    arg?: number | { timestamp?: number; blocks?: number }
  ): Promise<"0x0"> {
    const blockchain = this.#blockchain;
    const vmErrorsOnRPCResponse = this.#options.chain.vmErrorsOnRPCResponse;
    // Since `typeof null === "object"` we have to guard against that
    if (arg !== null && typeof arg === "object") {
      let { blocks, timestamp } = arg;
      if (blocks == null) {
        blocks = 1;
      }
      // TODO(perf): add an option to mine a bunch of blocks in a batch so
      // we can save them all to the database in one go.
      // Devs like to move the blockchain forward by thousands of blocks at a
      // time and doing this would make it way faster
      for (let i = 0; i < blocks; i++) {
        const transactions = await blockchain.mine(-1, timestamp, true);
        if (vmErrorsOnRPCResponse) {
          assertExceptionalTransactions(transactions);
        }
      }
    } else {
      const transactions = await blockchain.mine(-1, arg as number, true);
      if (vmErrorsOnRPCResponse) {
        assertExceptionalTransactions(transactions);
      }
    }

    return "0x0";
  }

  /**
   * Sets the given account's nonce to the specified value. Mines a new block
   * before returning.
   *
   * Warning: this will result in an invalid state tree.
   *
   * @param address The account address to update.
   * @param nonce The nonce value to be set.
   * @returns `true` if it worked, otherwise `false`.
   * @example
   * ```javascript
   * const nonce = "0x3e8";
   * const [address] = await provider.request({ method: "eth_accounts", params: [] });
   * const result = await provider.send("evm_setAccountNonce", [address, nonce] );
   * console.log(result);
   * ```
   */
  @assertArgLength(2)
  async evm_setAccountNonce(address: DATA, nonce: QUANTITY) {
    // TODO: the effect of this function could happen during a block mine operation, which would cause all sorts of
    // issues. We need to figure out a good way of timing this.
    const buffer = Address.from(address).toBuffer();
    const blockchain = this.#blockchain;
    const stateManager = blockchain.vm.stateManager;
    const account = await stateManager.getAccount({ buf: buffer } as any);

    account.nonce = {
      toArrayLike: () => Quantity.from(nonce).toBuffer()
    } as any;

    await stateManager.putAccount({ buf: buffer } as any, account);

    // TODO: do we need to mine a block here? The changes we're making really don't make any sense at all
    // and produce an invalid trie going forward.
    await blockchain.mine(0);
    return true;
  }

  /**
   * Jump forward in time by the given amount of time, in seconds.
   * @param seconds Number of seconds to jump forward in time by. Must be greater than or equal to `0`.
   * @returns Returns the total time adjustment, in seconds.
   * @example
   * ```javascript
   * const seconds = 10;
   * const timeAdjustment = await provider.send("evm_increaseTime", [seconds] );
   * console.log(timeAdjustment);
   * ```
   */
  @assertArgLength(1)
  async evm_increaseTime(seconds: QUANTITY) {
    const milliseconds =
      (typeof seconds === "number"
        ? seconds
        : Quantity.from(seconds).toNumber()) * 1000;
    return Math.floor(this.#blockchain.increaseTime(milliseconds) / 1000);
  }

  /**
   * Sets the internal clock time to the given timestamp.
   *
   * Warning: This will allow you to move *backwards* in time, which may cause
   * new blocks to appear to be mined before old blocks. This is will result in
   * an invalid state.
   *
   * @param time JavaScript timestamp (millisecond precision).
   * @returns The amount of *seconds* between the given timestamp and now.
   * @example
   * ```javascript
   * const currentDate = Date.now();
   * setTimeout(async () => {
   *   const time = await provider.send("evm_setTime", [currentDate] );
   *   console.log(time); // should be about two seconds ago
   * }, 1000);
   * ```
   */
  @assertArgLength(0, 1)
  async evm_setTime(time: QUANTITY | Date) {
    let t: number;
    switch (typeof time) {
      case "object":
        t = time.getTime();
        break;
      case "number":
        t = time;
        break;
      default:
        t = Quantity.from(time).toNumber();
        break;
    }
    return Math.floor(this.#blockchain.setTime(t) / 1000);
  }

  /**
   * Revert the state of the blockchain to a previous snapshot. Takes a single
   * parameter, which is the snapshot id to revert to. This deletes the given
   * snapshot, as well as any snapshots taken after (Ex: reverting to id 0x1
   * will delete snapshots with ids 0x1, 0x2, etc... If no snapshot id is
   * passed it will revert to the latest snapshot.
   *
   * @param snapshotId The snapshot id to revert.
   * @returns `true` if a snapshot was reverted, otherwise `false`.
   *
   * @example
   * ```javascript
   * const [from, to] = await provider.send("eth_accounts");
   * const startingBalance = BigInt(await provider.send("eth_getBalance", [from] ));
   *
   * // take a snapshot
   * const snapshotId = await provider.send("evm_snapshot");
   *
   * // send value to another account (over-simplified example)
   * await provider.send("eth_subscribe", ["newHeads"] );
   * await provider.send("eth_sendTransaction", [{from, to, value: "0xffff"}] );
   * await provider.once("message"); // Note: `await provider.once` is non-standard
   *
   * // ensure balance has updated
   * const newBalance = await provider.send("eth_getBalance", [from] );
   * assert(BigInt(newBalance) < startingBalance);
   *
   * // revert the snapshot
   * const isReverted = await provider.send("evm_revert", [snapshotId] );
   * assert(isReverted);
   * console.log({isReverted: isReverted});
   *
   * // ensure balance has reverted
   * const endingBalance = await provider.send("eth_getBalance", [from] );
   * const isBalanceReverted = assert.strictEqual(BigInt(endingBalance), startingBalance);
   * console.log({isBalanceReverted: isBalanceReverted});
   * ```
   */
  @assertArgLength(1)
  async evm_revert(snapshotId: QUANTITY) {
    return this.#blockchain.revert(Quantity.from(snapshotId));
  }

  /**
   * Snapshot the state of the blockchain at the current block. Takes no
   * parameters. Returns the id of the snapshot that was created. A snapshot can
   * only be reverted once. After a successful `evm_revert`, the same snapshot
   * id cannot be used again. Consider creating a new snapshot after each
   * `evm_revert` if you need to revert to the same point multiple times.
   *
   * @returns The hex-encoded identifier for this snapshot.
   *
   * @example
   * ```javascript
   * const provider = ganache.provider();
   * const [from, to] = await provider.send("eth_accounts");
   * const startingBalance = BigInt(await provider.send("eth_getBalance", [from] ));
   *
   * // take a snapshot
   * const snapshotId = await provider.send("evm_snapshot");
   *
   * // send value to another account (over-simplified example)
   * await provider.send("eth_subscribe", ["newHeads"] );
   * await provider.send("eth_sendTransaction", [{from, to, value: "0xffff"}] );
   * await provider.once("message"); // Note: `await provider.once` is non-standard
   *
   * // ensure balance has updated
   * const newBalance = await provider.send("eth_getBalance", [from] );
   * assert(BigInt(newBalance) < startingBalance);
   *
   * // revert the snapshot
   * const isReverted = await provider.send("evm_revert", [snapshotId] );
   * assert(isReverted);
   *
   * // ensure balance has reverted
   * const endingBalance = await provider.send("eth_getBalance", [from] );
   * const isBalanceReverted = assert.strictEqual(BigInt(endingBalance), startingBalance);
   * console.log({isBalanceReverted: isBalanceReverted});
   * ```
   */
  async evm_snapshot() {
    return Quantity.from(this.#blockchain.snapshot());
  }

  /**
   * Unlocks any unknown account.
   *
   * Note: accounts known to the `personal` namespace and accounts returned by
   * `eth_accounts` cannot be unlocked using this method.
   *
   * @param address The address of the account to unlock.
   * @param duration (Default: disabled) Duration in seconds how long the account
   * should remain unlocked for. Set to 0 to disable automatic locking.
   * @returns `true` if the account was unlocked successfully, `false` if the
   * account was already unlocked. Throws an error if the account could not be
   * unlocked.
   * @example
   * ```javascript
   * const address = "0x742d35Cc6634C0532925a3b844Bc454e4438f44e";
   * const result = await provider.send("evm_unlockUnknownAccount", [address] );
   * console.log(result);
   * ```
   */
  async evm_unlockUnknownAccount(address: DATA, duration: number = 0) {
    return this.#wallet.unlockUnknownAccount(address.toLowerCase(), duration);
  }

  /**
   * Locks any unknown account.
   *
   * Note: accounts known to the `personal` namespace and accounts returned by
   * `eth_accounts` cannot be locked using this method.
   *
   * @param address The address of the account to lock.
   * @returns `true` if the account was locked successfully, `false` if the
   * account was already locked. Throws an error if the account could not be
   * locked.
   * @example
   * ```javascript
   * const address = "0x742d35Cc6634C0532925a3b844Bc454e4438f44e";
   * const result = await provider.send("evm_lockUnknownAccount", [address] );
   * console.log(result);
   * ```
   */
  async evm_lockUnknownAccount(address: DATA) {
    const lowerAddress = address.toLowerCase();
    // if this is a known account, don'we can't unlock it this way
    if (this.#wallet.knownAccounts.has(lowerAddress)) {
      throw new Error("cannot lock known/personal account");
    }
    return this.#wallet.lockAccount(lowerAddress);
  }

  //#endregion evm

  //#region miner
  /**
   * Resume the CPU mining process with the given number of threads.
   *
   * Note: `threads` is ignored.
   * @param threads Number of threads to resume the CPU mining process with.
   * @returns `true`.
   * @example
   * ```javascript
   * await provider.send("miner_stop");
   * // check that eth_mining returns false
   * console.log(await provider.send("eth_mining"));
   * await provider.send("miner_start");
   * // check that eth_mining returns true
   * console.log(await provider.send("eth_mining"));
   * ```
   */
  @assertArgLength(0, 1)
  async miner_start(threads: number = 1) {
    if (this.#options.miner.legacyInstamine === true) {
      const transactions = await this.#blockchain.resume(threads);
      if (transactions != null && this.#options.chain.vmErrorsOnRPCResponse) {
        assertExceptionalTransactions(transactions);
      }
    } else {
      this.#blockchain.resume(threads);
    }
    return true;
  }

  /**
   * Stop the CPU mining operation.
   * @returns `true`.
   * @example
   * ```javascript
   * // check that eth_mining returns true
   * console.log(await provider.send("eth_mining"));
   * await provider.send("miner_stop");
   * // check that eth_mining returns false
   * console.log(await provider.send("eth_mining"));
   * ```
   */
  @assertArgLength(0)
  async miner_stop() {
    this.#blockchain.pause();
    return true;
  }

  /**
   * Sets the minimal accepted gas price when mining transactions.
   * Any transactions that are below this limit are excluded from the mining
   * process.
   * @param number Minimal accepted gas price.
   * @returns `true`.
   * @example
   * ```javascript
   * console.log(await provider.send("miner_setGasPrice", [300000] ));
   * ```
   */
  @assertArgLength(1)
  async miner_setGasPrice(number: QUANTITY) {
    this.#options.miner.gasPrice = Quantity.from(number);
    return true;
  }

  /**
   * Sets the etherbase, where mining rewards will go.
   * @param address The address where the mining rewards will go.
   * @returns `true`.
   * @example
   * ```javascript
   * const [account] = await provider.request({ method: "eth_accounts", params: [] });
   * console.log(await provider.send("miner_setEtherbase", [account] ));
   * ```
   */
  @assertArgLength(1)
  async miner_setEtherbase(address: DATA) {
    this.#blockchain.coinbase = Address.from(address);
    return true;
  }

  /**
   * Set the extraData block header field a miner can include.
   * @param extra The `extraData` to include.
   * @returns If successfully set returns `true`, otherwise returns an error.
   * @example
   * ```javascript
   * console.log(await provider.send("miner_setExtra", ["0x0"] ));
   * ```
   */
  @assertArgLength(1)
  async miner_setExtra(extra: DATA) {
    const bytes = Data.from(extra);
    const length = bytes.toBuffer().length;
    if (length > 32) {
      throw new Error(`extra exceeds max length. ${length} > 32`);
    }
    this.#options.miner.extraData = bytes;
    return true;
  }
  //#endregion

  //#region web3
  /**
   * Returns the current client version.
   * @returns The current client version.
   * @example
   * ```javascript
   * console.log(await provider.send("web3_clientVersion"));
   * ```
   */
  @assertArgLength(0)
  async web3_clientVersion() {
    return CLIENT_VERSION;
  }

  /**
   * Returns Keccak-256 (not the standardized SHA3-256) of the given data.
   * @param data The data to convert into a SHA3 hash.
   * @returns The SHA3 result of the given string.
   * @example
   * ```javascript
   * const data = "hello trufflers";
   * const sha3 = await provider.send("web3_sha3", [data] );
   * console.log(sha3);
   * ```
   */
  @assertArgLength(1)
  async web3_sha3(data: DATA) {
    return Data.from(keccak(Buffer.from(data)));
  }
  //#endregion

  //#region net
  /**
   * Returns the current network id.
   * @returns The current network id. This value should NOT be JSON-RPC
   * Quantity/Data encoded.
   * @example
   * ```javascript
   * console.log(await provider.send("net_version"));
   * ```
   */
  @assertArgLength(0)
  async net_version() {
    return this.#options.chain.networkId.toString();
  }

  /**
   * Returns `true` if client is actively listening for network connections.
   * @returns `true` when listening, otherwise `false`.
   * @example
   * ```javascript
   * console.log(await provider.send("net_listening"));
   * ```
   */
  @assertArgLength(0)
  async net_listening() {
    return true;
  }

  /**
   * Returns number of peers currently connected to the client.
   * @returns Number of connected peers.
   * @example
   * ```javascript
   * console.log(await provider.send("net_peerCount"));
   * ```
   */
  @assertArgLength(0)
  async net_peerCount() {
    return RPCQUANTITY_ZERO;
  }
  //#endregion

  //#region eth

  // TODO: example doesn't return correct value
  /**
   * Generates and returns an estimate of how much gas is necessary to allow the
   * transaction to complete. The transaction will not be added to the
   * blockchain. Note that the estimate may be significantly more than the
   * amount of gas actually used by the transaction, for a variety of reasons
   * including EVM mechanics and node performance.
   *
   * Transaction call object:
   * * `from`: `DATA`, 20 bytes (optional) - The address the transaction is sent from.
   * * `to`: `DATA`, 20 bytes - The address the transaction is sent to.
   * * `gas`: `QUANTITY` (optional) - Integer of the maximum gas allowance for the transaction.
   * * `gasPrice`: `QUANTITY` (optional) - Integer of the price of gas in wei.
   * * `value`: `QUANTITY` (optional) - Integer of the value in wei.
   * * `data`: `DATA` (optional) - Hash of the method signature and the ABI encoded parameters.
   *
   * @param transaction The transaction call object as seen in source.
   * @param blockNumber Integer block number, or the string "latest", "earliest"
   *  or "pending".
   *
   * @returns The amount of gas used.
   *
   * @example
   * ```javascript
   * const [from, to] = await provider.request({ method: "eth_accounts", params: [] });
   * const gasEstimate = await provider.request({ method: "eth_estimateGas", params: [{ from, to }, "latest" ] });
   * console.log(gasEstimate);
   * ```
   */
  @assertArgLength(1, 2)
  async eth_estimateGas(
    transaction: any,
    blockNumber: QUANTITY | Tag = Tag.LATEST
  ): Promise<Quantity> {
    const blockchain = this.#blockchain;
    const blocks = blockchain.blocks;
    const parentBlock = await blocks.get(blockNumber);
    const parentHeader = parentBlock.header;
    const options = this.#options;

    const generateVM = () => {
      return blockchain.vm.copy();
    };
    return new Promise((resolve, reject) => {
      const { coinbase } = blockchain;
      const tx = TransactionFactory.fromRpc(transaction, blockchain.common);
      if (tx.from == null) {
        tx.from = coinbase;
      }
      if (tx.gas.isNull()) {
        // eth_estimateGas isn't subject to regular transaction gas limits
        tx.gas = options.miner.callGasLimit;
      }

      const block = new RuntimeBlock(
        Quantity.from((parentHeader.number.toBigInt() || 0n) + 1n),
        parentHeader.parentHash,
        parentHeader.miner,
        tx.gas.toBuffer(),
        parentHeader.gasUsed.toBuffer(),
        parentHeader.timestamp,
        options.miner.difficulty,
        parentHeader.totalDifficulty
      );
      const runArgs = {
        tx: tx.toVmTransaction(),
        block,
        skipBalance: true,
        skipNonce: true
      };
      estimateGas(generateVM, runArgs, (err: Error, result: any) => {
        if (err) return reject(err);
        resolve(Quantity.from(result.gasEstimate.toArrayLike(Buffer)));
      });
    });
  }

  /**
   * Returns the current ethereum protocol version.
   * @returns The current ethereum protocol version.
   * @example
   * ```javascript
   * const version = await provider.request({ method: "eth_protocolVersion", params: [] });
   * console.log(version);
   * ```
   */
  @assertArgLength(0)
  async eth_protocolVersion() {
    return PROTOCOL_VERSION;
  }

  /**
   * Returns an object containing data about the sync status or `false` when not syncing.
   *
   * @returns An object with sync status data or `false`, when not syncing.
   *
   * * `startingBlock`: {bigint} The block at which the import started (will
   *     only be reset, after the sync reached his head).
   * * `currentBlock`: {bigint} The current block, same as `eth_blockNumber`.
   * * `highestBlock`: {bigint} The estimated highest block.
   *
   * @example
   * ```javascript
   * const result = await provider.request({ method: "eth_syncing", params: [] });
   * console.log(result);
   * ```
   */
  @assertArgLength(0)
  async eth_syncing() {
    return false;
  }

  /**
   * Returns the client coinbase address.
   * @returns The current coinbase address.
   * @example
   * ```javascript
   * const coinbaseAddress = await provider.request({ method: "eth_coinbase" });
   * console.log(coinbaseAddress);
   * ```
   */
  @assertArgLength(0)
  async eth_coinbase() {
    return this.#blockchain.coinbase;
  }

  /**
   * Returns information about a block by block number.
   * @param number Integer of a block number, or the string "earliest", "latest" or "pending", as in the
   * default block parameter.
   * @param transactions If `true` it returns the full transaction objects, if `false` only the hashes of the
   * transactions.
   * @returns The block, `null` if the block doesn't exist.
   *
   * * `hash`: `DATA`, 32 Bytes - Hash of the block. `null` when pending.
   * * `parentHash`: `DATA`, 32 Bytes - Hash of the parent block.
   * * `sha3Uncles`: `DATA`, 32 Bytes - SHA3 of the uncles data in the block.
   * * `miner`: `DATA`, 20 Bytes -  Address of the miner.
   * * `stateRoot`: `DATA`, 32 Bytes - The root of the state trie of the block.
   * * `transactionsRoot`: `DATA`, 32 Bytes - The root of the transaction trie of the block.
   * * `receiptsRoot`: `DATA`, 32 Bytes - The root of the receipts trie of the block.
   * * `logsBloom`: `DATA`, 256 Bytes - The bloom filter for the logs of the block. `null` when pending.
   * * `difficulty`: `QUANTITY` - Integer of the difficulty of this block.
   * * `number`: `QUANTITY` - The block number. `null` when pending.
   * * `gasLimit`: `QUANTITY` - The maximum gas allowed in the block.
   * * `gasUsed`: `QUANTITY` - Total gas used by all transactions in the block.
   * * `timestamp`: `QUANTITY` - The unix timestamp for when the block was collated.
   * * `extraData`: `DATA` - Extra data for the block.
   * * `mixHash`: `DATA`, 256 Bytes - Hash identifier for the block.
   * * `nonce`: `DATA`, 8 Bytes - Hash of the generated proof-of-work. `null` when pending.
   * * `totalDifficulty`: `QUANTITY` - Integer of the total difficulty of the chain until this block.
   * * `size`: `QUANTITY` - Integer the size of the block in bytes.
   * * `transactions`: `Array` - Array of transaction objects or 32 Bytes transaction hashes depending on the last parameter.
   * * `uncles`: `Array` - Array of uncle hashes.
   *
   * @example
   * ```javascript
   * const block = await provider.request({ method: "eth_getBlockByNumber", params: ["0x0", false] });
   * console.log(block);
   * ```
   */
  @assertArgLength(1, 2)
  async eth_getBlockByNumber(number: QUANTITY | Tag, transactions = false) {
    const block = await this.#blockchain.blocks.get(number).catch(_ => null);
    return block ? block.toJSON(transactions) : null;
  }

  /**
   * Returns information about a block by block hash.
   * @param hash Hash of a block.
   * @param transactions If `true` it returns the full transaction objects, if `false` only the hashes of the
   * transactions.
   * @returns The block, `null` if the block doesn't exist.
   *
   * * `hash`: `DATA`, 32 Bytes - Hash of the block. `null` when pending.
   * * `parentHash`: `DATA`, 32 Bytes - Hash of the parent block.
   * * `sha3Uncles`: `DATA`, 32 Bytes - SHA3 of the uncles data in the block.
   * * `miner`: `DATA`, 20 Bytes -  Address of the miner.
   * * `stateRoot`: `DATA`, 32 Bytes - The root of the state trie of the block.
   * * `transactionsRoot`: `DATA`, 32 Bytes - The root of the transaction trie of the block.
   * * `receiptsRoot`: `DATA`, 32 Bytes - The root of the receipts trie of the block.
   * * `logsBloom`: `DATA`, 256 Bytes - The bloom filter for the logs of the block. `null` when pending.
   * * `difficulty`: `QUANTITY` - Integer of the difficulty of this block.
   * * `number`: `QUANTITY` - The block number. `null` when pending.
   * * `gasLimit`: `QUANTITY` - The maximum gas allowed in the block.
   * * `gasUsed`: `QUANTITY` - Total gas used by all transactions in the block.
   * * `timestamp`: `QUANTITY` - The unix timestamp for when the block was collated.
   * * `extraData`: `DATA` - Extra data for the block.
   * * `mixHash`: `DATA`, 256 Bytes - Hash identifier for the block.
   * * `nonce`: `DATA`, 8 Bytes - Hash of the generated proof-of-work. `null` when pending.
   * * `totalDifficulty`: `QUANTITY` - Integer of the total difficulty of the chain until this block.
   * * `size`: `QUANTITY` - Integer the size of the block in bytes.
   * * `transactions`: `Array` - Array of transaction objects or 32 Bytes transaction hashes depending on the last parameter.
   * * `uncles`: `Array` - Array of uncle hashes.
   *
   * @example
   * ```javascript
   * // Simple.sol
   * // // SPDX-License-Identifier: MIT
   * //  pragma solidity ^0.7.4;
   * //
   * //  contract Simple {
   * //      uint256 public value;
   * //      constructor() payable {
   * //          value = 5;
   * //      }
   * //  }
   * const simpleSol = "0x6080604052600560008190555060858060196000396000f3fe6080604052348015600f57600080fd5b506004361060285760003560e01c80633fa4f24514602d575b600080fd5b60336049565b6040518082815260200191505060405180910390f35b6000548156fea26469706673582212200897f7766689bf7a145227297912838b19bcad29039258a293be78e3bf58e20264736f6c63430007040033";
   * const [from] = await provider.request({ method: "eth_accounts", params: [] });
   * await provider.request({ method: "eth_subscribe", params: ["newHeads"] });
   * const txHash = await provider.request({ method: "eth_sendTransaction", params: [{ from, gas: "0x5b8d80", data: simpleSol }] });
   * await provider.once("message"); // Note: `await provider.once` is non-standard
   * const txReceipt = await provider.request({ method: "eth_getTransactionReceipt", params: [txHash] });
   * const block = await provider.request({ method: "eth_getBlockByHash", params: [txReceipt.blockHash, true] });
   * console.log(block);
   * ```
   */
  @assertArgLength(1, 2)
  async eth_getBlockByHash(hash: DATA, transactions = false) {
    const block = await this.#blockchain.blocks
      .getByHash(hash)
      .catch(_ => null);
    return block ? block.toJSON(transactions) : null;
  }

  /**
   * Returns the number of transactions in a block from a block matching the given block number.
   * @param number Integer of a block number, or the string "earliest", "latest" or "pending", as in the
   * default block parameter.
   * @returns Integer of the number of transactions in the block.
   * @example
   * ```javascript
   * const txCount = await provider.request({ method: "eth_getBlockTransactionCountByNumber", params: ["0x0"] });
   * console.log(txCount);
   * ```
   */
  @assertArgLength(1)
<<<<<<< HEAD
  async eth_getBlockTransactionCountByNumber(number: QUANTITY | Tag) {
    const rawBlock = await this.#blockchain.blocks.getRaw(number);
    if (rawBlock) {
      const data = rlpDecode(rawBlock);
      return Quantity.from((data[1] as any).length);
    } else {
      return null;
    }
=======
  async eth_getBlockTransactionCountByNumber(blockNumber: QUANTITY | Tag) {
    const { blocks } = this.#blockchain;
    const blockNum = blocks.getEffectiveNumber(blockNumber);
    const rawBlock = await blocks.getRawByBlockNumber(blockNum);
    if (!rawBlock) return null;

    const [, rawTransactions] = decode<GanacheRawBlock>(rawBlock);
    return Quantity.from(rawTransactions.length);
>>>>>>> 4fc3f2a3
  }

  /**
   * Returns the number of transactions in a block from a block matching the given block hash.
   * @param hash Hash of a block.
   * @returns Number of transactions in the block.
   * @example
   * ```javascript
   * // Simple.sol
   * // // SPDX-License-Identifier: MIT
   * //  pragma solidity ^0.7.4;
   * //
   * //  contract Simple {
   * //      uint256 public value;
   * //      constructor() payable {
   * //          value = 5;
   * //      }
   * //  }
   * const simpleSol = "0x6080604052600560008190555060858060196000396000f3fe6080604052348015600f57600080fd5b506004361060285760003560e01c80633fa4f24514602d575b600080fd5b60336049565b6040518082815260200191505060405180910390f35b6000548156fea26469706673582212200897f7766689bf7a145227297912838b19bcad29039258a293be78e3bf58e20264736f6c63430007040033";
   * const [from] = await provider.request({ method: "eth_accounts", params: [] });
   * await provider.request({ method: "eth_subscribe", params: ["newHeads"] });
   * const txHash = await provider.request({ method: "eth_sendTransaction", params: [{ from, gas: "0x5b8d80", data: simpleSol }] });
   * await provider.once("message"); // Note: `await provider.once` is non-standard
   * const txReceipt = await provider.request({ method: "eth_getTransactionReceipt", params: [txHash] });
   * const txCount = await provider.request({ method: "eth_getBlockTransactionCountByHash", params: [txReceipt.blockHash] });
   * console.log(txCount);
   * ```
   */
  @assertArgLength(1)
  async eth_getBlockTransactionCountByHash(hash: DATA) {
<<<<<<< HEAD
    const number = await this.#blockchain.blocks.getNumberFromHash(hash);
    if (number) {
      return this.eth_getBlockTransactionCountByNumber(
        Quantity.from(number).toNumber()
      );
    } else {
      return null;
    }
=======
    const { blocks } = this.#blockchain;
    const blockNum = await blocks.getNumberFromHash(hash);
    if (!blockNum) return null;

    const rawBlock = await blocks.getRawByBlockNumber(Quantity.from(blockNum));
    if (!rawBlock) return null;

    const [, rawTransactions] = decode<GanacheRawBlock>(rawBlock);
    return Quantity.from(rawTransactions.length);
>>>>>>> 4fc3f2a3
  }

  /**
   * Returns a list of available compilers.
   * @returns List of available compilers.
   * @example
   * ```javascript
   * const compilers = await provider.send("eth_getCompilers");
   * console.log(compilers);
   * ```
   */
  @assertArgLength(0)
  async eth_getCompilers() {
    return [] as string[];
  }

  /**
   * Returns information about a transaction by block hash and transaction index position.
   * @param hash Hash of a block.
   * @param index Integer of the transaction index position.
   * @returns The transaction object or `null` if no transaction was found.
   *
   * * `hash`: `DATA`, 32 Bytes - The transaction hash.
   * * `nonce`: `QUANTITY` - The number of transactions made by the sender prior to this one.
   * * `blockHash`: `DATA`, 32 Bytes - The hash of the block the transaction is in. `null` when pending.
   * * `blockNumber`: `QUANTITY` - The number of the block the transaction is in. `null` when pending.
   * * `transactionIndex`: `QUANTITY` - The index position of the transaction in the block.
   * * `from`: `DATA`, 20 Bytes - The address the transaction is sent from.
   * * `to`: `DATA`, 20 Bytes - The address the transaction is sent to.
   * * `value`: `QUANTITY` - The value transferred in wei.
   * * `gas`: `QUANTITY` - The gas provided by the sender.
   * * `gasPrice`: `QUANTITY` - The price of gas in wei.
   * * `input`: `DATA` - The data sent along with the transaction.
   * * `v`: `QUANTITY` - ECDSA recovery id.
   * * `r`: `DATA`, 32 Bytes - ECDSA signature r.
   * * `s`: `DATA`, 32 Bytes - ECDSA signature s.
   *
   * @example
   * ```javascript
   * const [from, to] = await provider.request({ method: "eth_accounts", params: [] });
   * await provider.request({ method: "eth_subscribe", params: ["newHeads"] });
   * const txHash = await provider.request({ method: "eth_sendTransaction", params: [{ from, to, gas: "0x5b8d80" }] });
   * await provider.once("message"); // Note: `await provider.once` is non-standard
   * const { blockHash, transactionIndex } = await provider.request({ method: "eth_getTransactionReceipt", params: [txHash] });
   *
   * const tx = await provider.request({ method: "eth_getTransactionByBlockHashAndIndex", params: [ blockHash, transactionIndex ] });
   * console.log(tx);
   * ```
   */
  @assertArgLength(2)
  async eth_getTransactionByBlockHashAndIndex(hash: DATA, index: QUANTITY) {
    const block = await this.eth_getBlockByHash(hash, true);
    if (block) {
      const tx = block.transactions[Quantity.from(index).toNumber()];
      if (tx) return tx;
    }
    return null;
  }

  /**
   * Returns information about a transaction by block number and transaction index position.
   * @param number A block number, or the string "earliest", "latest" or "pending".
   * @param index Integer of the transaction index position.
   * @returns The transaction object or `null` if no transaction was found.
   *
   * * `hash`: `DATA`, 32 Bytes - The transaction hash.
   * * `nonce`: `QUANTITY` - The number of transactions made by the sender prior to this one.
   * * `blockHash`: `DATA`, 32 Bytes - The hash of the block the transaction is in. `null` when pending.
   * * `blockNumber`: `QUANTITY` - The number of the block the transaction is in. `null` when pending.
   * * `transactionIndex`: `QUANTITY` - The index position of the transaction in the block.
   * * `from`: `DATA`, 20 Bytes - The address the transaction is sent from.
   * * `to`: `DATA`, 20 Bytes - The address the transaction is sent to.
   * * `value`: `QUANTITY` - The value transferred in wei.
   * * `gas`: `QUANTITY` - The gas provided by the sender.
   * * `gasPrice`: `QUANTITY` - The price of gas in wei.
   * * `input`: `DATA` - The data sent along with the transaction.
   * * `v`: `QUANTITY` - ECDSA recovery id.
   * * `r`: `DATA`, 32 Bytes - ECDSA signature r.
   * * `s`: `DATA`, 32 Bytes - ECDSA signature s.
   *
   * @example
   * ```javascript
   * const [from, to] = await provider.request({ method: "eth_accounts", params: [] });
   * await provider.request({ method: "eth_subscribe", params: ["newHeads"] });
   * const txHash = await provider.request({ method: "eth_sendTransaction", params: [{ from, to, gas: "0x5b8d80" }] });
   * await provider.once("message"); // Note: `await provider.once` is non-standard
   * const { transactionIndex } = await provider.request({ method: "eth_getTransactionReceipt", params: [txHash] });
   *
   * const tx = await provider.request({ method: "eth_getTransactionByBlockNumberAndIndex", params: [ "latest", transactionIndex ] });
   * console.log(tx);
   * ```
   */
  @assertArgLength(2)
  async eth_getTransactionByBlockNumberAndIndex(
    number: QUANTITY | Tag,
    index: QUANTITY
  ) {
    const block = await this.eth_getBlockByNumber(number, true);
    return block.transactions[parseInt(Quantity.from(index).toString(), 10)];
  }

  /**
   * Returns the number of uncles in a block from a block matching the given block hash.
   * @param hash Hash of a block.
   * @returns The number of uncles in a block.
   * @example
   * ```javascript
   * const blockHash = await provider.send("eth_getBlockByNumber", ["latest"] );
   * const uncleCount = await provider.send("eth_getUncleCountByBlockHash", [blockHash] );
   * console.log(uncleCount);
   * ```
   */
  @assertArgLength(1)
  async eth_getUncleCountByBlockHash(hash: DATA) {
    return RPCQUANTITY_ZERO;
  }

  /**
   * Returns the number of uncles in a block from a block matching the given block hash.
   * @param blockNumber A block number, or the string "earliest", "latest" or "pending".
   * @returns The number of uncles in a block.
   * @example
   * ```javascript
   * const uncleCount = await provider.send("eth_getUncleCountByBlockNumber", ["latest"] );
   * console.log(uncleCount);
   * ```
   */
  @assertArgLength(1)
  async eth_getUncleCountByBlockNumber(number: QUANTITY | Tag) {
    return RPCQUANTITY_ZERO;
  }

  /**
   * Returns information about a uncle of a block by hash and uncle index position.
   *
   * @param hash Hash of a block.
   * @param index The uncle's index position.
   * @returns A block object or `null` when no block is found.
   *
   * * `hash`: `DATA`, 32 Bytes - Hash of the block. `null` when pending.
   * * `parentHash`: `DATA`, 32 Bytes - Hash of the parent block.
   * * `sha3Uncles`: `DATA`, 32 Bytes - SHA3 of the uncles data in the block.
   * * `miner`: `DATA`, 20 Bytes -  Address of the miner.
   * * `stateRoot`: `DATA`, 32 Bytes - The root of the state trie of the block.
   * * `transactionsRoot`: `DATA`, 32 Bytes - The root of the transaction trie of the block.
   * * `receiptsRoot`: `DATA`, 32 Bytes - The root of the receipts trie of the block.
   * * `logsBloom`: `DATA`, 256 Bytes - The bloom filter for the logs of the block. `null` when pending.
   * * `difficulty`: `QUANTITY` - Integer of the difficulty of this block.
   * * `number`: `QUANTITY` - The block number. `null` when pending.
   * * `gasLimit`: `QUANTITY` - The maximum gas allowed in the block.
   * * `gasUsed`: `QUANTITY` - Total gas used by all transactions in the block.
   * * `timestamp`: `QUANTITY` - The unix timestamp for when the block was collated.
   * * `extraData`: `DATA` - Extra data for the block.
   * * `mixHash`: `DATA`, 256 Bytes - Hash identifier for the block.
   * * `nonce`: `DATA`, 8 Bytes - Hash of the generated proof-of-work. `null` when pending.
   * * `totalDifficulty`: `QUANTITY` - Integer of the total difficulty of the chain until this block.
   * * `size`: `QUANTITY` - Integer the size of the block in bytes.
   * * `transactions`: `Array` - Array of transaction objects or 32 Bytes transaction hashes depending on the last parameter.
   * * `uncles`: `Array` - Array of uncle hashes.
   *
   * @example
   * ```javascript
   * const blockHash = await provider.send("eth_getBlockByNumber", ["latest"] );
   * const block = await provider.send("eth_getUncleByBlockHashAndIndex", [blockHash, "0x0"] );
   * console.log(block);
   * ```
   */
  @assertArgLength(2)
  async eth_getUncleByBlockHashAndIndex(hash: DATA, index: QUANTITY) {
    return null as ReturnType<EthereumApi["eth_getBlockByHash"]>;
  }

  /**
   * Returns information about a uncle of a block by hash and uncle index position.
   *
   * @param blockNumber A block number, or the string "earliest", "latest" or "pending".
   * @param uncleIndex The uncle's index position.
   * @returns A block object or `null` when no block is found.
   *
   * * `hash`: `DATA`, 32 Bytes - Hash of the block. `null` when pending.
   * * `parentHash`: `DATA`, 32 Bytes - Hash of the parent block.
   * * `sha3Uncles`: `DATA`, 32 Bytes - SHA3 of the uncles data in the block.
   * * `miner`: `DATA`, 20 Bytes -  Address of the miner.
   * * `stateRoot`: `DATA`, 32 Bytes - The root of the state trie of the block.
   * * `transactionsRoot`: `DATA`, 32 Bytes - The root of the transaction trie of the block.
   * * `receiptsRoot`: `DATA`, 32 Bytes - The root of the receipts trie of the block.
   * * `logsBloom`: `DATA`, 256 Bytes - The bloom filter for the logs of the block. `null` when pending.
   * * `difficulty`: `QUANTITY` - Integer of the difficulty of this block.
   * * `number`: `QUANTITY` - The block number. `null` when pending.
   * * `gasLimit`: `QUANTITY` - The maximum gas allowed in the block.
   * * `gasUsed`: `QUANTITY` - Total gas used by all transactions in the block.
   * * `timestamp`: `QUANTITY` - The unix timestamp for when the block was collated.
   * * `extraData`: `DATA` - Extra data for the block.
   * * `mixHash`: `DATA`, 256 Bytes - Hash identifier for the block.
   * * `nonce`: `DATA`, 8 Bytes - Hash of the generated proof-of-work. `null` when pending.
   * * `totalDifficulty`: `QUANTITY` - Integer of the total difficulty of the chain until this block.
   * * `size`: `QUANTITY` - Integer the size of the block in bytes.
   * * `transactions`: `Array` - Array of transaction objects or 32 Bytes transaction hashes depending on the last parameter.
   * * `uncles`: `Array` - Array of uncle hashes.
   *
   * @example
   * ```javascript
   * const block = await provider.send("eth_getUncleByBlockNumberAndIndex", ["latest", "0x0"] );
   * console.log(block);
   * ```
   */
  @assertArgLength(2)
  async eth_getUncleByBlockNumberAndIndex(
    blockNumber: QUANTITY | Tag,
    uncleIndex: QUANTITY
  ) {
    return null as ReturnType<EthereumApi["eth_getBlockByHash"]>;
  }

  /**
   * Returns: An Array with the following elements
   * 1: `DATA`, 32 Bytes - current block header pow-hash
   * 2: `DATA`, 32 Bytes - the seed hash used for the DAG.
   * 3: `DATA`, 32 Bytes - the boundary condition ("target"), 2^256 / difficulty.
   *
   * @param filterId A filter id.
   * @returns The hash of the current block, the seedHash, and the boundary condition to be met ("target").
   * @example
   * ```javascript
   * console.log(await provider.send("eth_getWork", ["0x0"] ));
   *  ```
   */
  @assertArgLength(1)
  async eth_getWork(filterId: QUANTITY) {
    return [] as [string, string, string] | [];
  }

  /**
   * Used for submitting a proof-of-work solution.
   *
   * @param nonce The nonce found (64 bits).
   * @param powHash The header's pow-hash (256 bits).
   * @param digest The mix digest (256 bits).
   * @returns `true` if the provided solution is valid, otherwise `false`.
   * @example
   * ```javascript
   * const nonce = "0xe0df4bd14ab39a71";
   * const powHash = "0x0000000000000000000000000000000000000000000000000000000000000001";
   * const digest = "0xb2222a74119abd18dbcb7d1f661c6578b7bbeb4984c50e66ed538347f606b971";
   * const result = await provider.request({ method: "eth_submitWork", params: [nonce, powHash, digest] });
   * console.log(result);
   * ```
   */
  @assertArgLength(3)
  async eth_submitWork(nonce: DATA, powHash: DATA, digest: DATA) {
    return false;
  }

  /**
   * Used for submitting mining hashrate.
   *
   * @param hashRate A hexadecimal string representation (32 bytes) of the hash rate.
   * @param clientID A random hexadecimal(32 bytes) ID identifying the client.
   * @returns `true` if submitting went through succesfully and `false` otherwise.
   * @example
   * ```javascript
   * const hashRate = "0x0000000000000000000000000000000000000000000000000000000000000001";
   * const clientId = "0xb2222a74119abd18dbcb7d1f661c6578b7bbeb4984c50e66ed538347f606b971";
   * const result = await provider.request({ method: "eth_submitHashrate", params: [hashRate, clientId] });
   * console.log(result);
   * ```
   */
  @assertArgLength(2)
  async eth_submitHashrate(hashRate: DATA, clientID: DATA) {
    return false;
  }

  /**
   * Returns `true` if client is actively mining new blocks.
   * @returns returns `true` if the client is mining, otherwise `false`.
   * @example
   * ```javascript
   * const isMining = await provider.request({ method: "eth_mining", params: [] });
   * console.log(isMining);
   * ```
   */
  @assertArgLength(0)
  async eth_mining() {
    // we return the blockchain's started state
    return this.#blockchain.isStarted();
  }

  /**
   * Returns the number of hashes per second that the node is mining with.
   * @returns Number of hashes per second.
   * @example
   * ```javascript
   * const hashrate = await provider.request({ method: "eth_hashrate", params: [] });
   * console.log(hashrate);
   * ```
   */
  @assertArgLength(0)
  async eth_hashrate() {
    return RPCQUANTITY_ZERO;
  }

  /**
   * Returns the current price per gas in wei.
   * @returns Integer of the current gas price in wei.
   * @example
   * ```javascript
   * const gasPrice = await provider.request({ method: "eth_gasPrice", params: [] });
   * console.log(gasPrice);
   * ```
   */
  @assertArgLength(0)
  async eth_gasPrice() {
    return this.#options.miner.gasPrice;
  }

  /**
   * Returns a list of addresses owned by client.
   * @returns Array of 20 Bytes - addresses owned by the client.
   * @example
   * ```javascript
   * const accounts = await provider.request({ method: "eth_accounts", params: [] });
   * console.log(accounts);
   * ```
   */
  @assertArgLength(0)
  async eth_accounts() {
    return this.#wallet.addresses;
  }

  /**
   * Returns the number of the most recent block.
   * @returns The current block number the client is on.
   * @example
   * ```javascript
   * const blockNumber = await provider.request({ method: "eth_blockNumber" });
   * console.log(blockNumber);
   * ```
   */
  @assertArgLength(0)
  async eth_blockNumber() {
    return this.#blockchain.blocks.latest.header.number;
  }

  /**
   * Returns the currently configured chain id, a value used in
   * replay-protected transaction signing as introduced by EIP-155.
   * @returns The chain id as a string.
   * @EIP [155 – Simple replay attack protection](https://github.com/ethereum/EIPs/blob/master/EIPS/eip-155.md)
   *
   * @example
   * ```javascript
   * const chainId = await provider.send("eth_chainId");
   * console.log(chainId);
   * ```
   */
  @assertArgLength(0)
  async eth_chainId() {
    return Quantity.from(this.#options.chain.chainId);
  }

  /**
   * Returns the balance of the account of given address.
   * @param address Address to check for balance.
   * @param blockNumber Integer block number, or the string "latest", "earliest"
   *  or "pending".
   *
   * @returns Integer of the account balance in wei.
   *
   * @example
   * ```javascript
   * const accounts = await provider.request({ method: "eth_accounts", params: [] });
   * const balance = await provider.request({ method: "eth_getBalance", params: [accounts[0], "latest"] });
   * console.log(balance);
   * ```
   */
  @assertArgLength(1, 2)
  async eth_getBalance(
    address: DATA,
    blockNumber: QUANTITY | Tag = Tag.LATEST
  ) {
    return this.#blockchain.accounts.getBalance(
      Address.from(address),
      blockNumber
    );
  }

  /**
   * Returns code at a given address.
   *
   * @param address Address.
   * @param blockNumber Integer block number, or the string "latest", "earliest" or "pending".
   * @returns The code from the given address.
   * @example
   * ```javascript
   * // Simple.sol
   * // // SPDX-License-Identifier: MIT
   * //  pragma solidity ^0.7.4;
   * //
   * //  contract Simple {
   * //      uint256 public value;
   * //      constructor() payable {
   * //          value = 5;
   * //      }
   * //  }
   * const simpleSol = "0x6080604052600560008190555060858060196000396000f3fe6080604052348015600f57600080fd5b506004361060285760003560e01c80633fa4f24514602d575b600080fd5b60336049565b6040518082815260200191505060405180910390f35b6000548156fea26469706673582212200897f7766689bf7a145227297912838b19bcad29039258a293be78e3bf58e20264736f6c63430007040033";
   * const [from] = await provider.request({ method: "eth_accounts", params: [] });
   * await provider.request({ method: "eth_subscribe", params: ["newHeads"] });
   * const txHash = await provider.request({ method: "eth_sendTransaction", params: [{ from, gas: "0x5b8d80", data: simpleSol }] });
   * await provider.once("message"); // Note: `await provider.once` is non-standard
   * const txReceipt = await provider.request({ method: "eth_getTransactionReceipt", params: [txHash] });
   * const code = await provider.request({ method: "eth_getCode", params: [txReceipt.contractAddress, "latest"] });
   * console.log(code);
   * ```
   */
  @assertArgLength(1, 2)
  async eth_getCode(address: DATA, blockNumber: QUANTITY | Tag = Tag.LATEST) {
<<<<<<< HEAD
    const blockchain = this.#blockchain;
    const blockProm = blockchain.blocks.getRaw(blockNumber);

    const trie = blockchain.trie.copy();
    const block = await blockProm;
    if (!block) throw new Error("header not found");

    const blockData = (rlpDecode(block) as unknown) as [
      [Buffer, Buffer, Buffer, Buffer /* stateRoot */] /* header */,
      Buffer[],
      Buffer[]
    ];
    const headerData = blockData[0];
    const blockStateRoot = headerData[3];
    trie.root = blockStateRoot;

    const addressDataPromise = this.#blockchain.getFromTrie(
      trie,
      Address.from(address).toBuffer()
    );

    const addressData = await addressDataPromise;
    // An address's codeHash is stored in the 4th rlp entry
    const codeHash = ((rlpDecode(addressData) as any) as [
      Buffer /*nonce*/,
      Buffer /*amount*/,
      Buffer /*stateRoot*/,
      Buffer /*codeHash*/
    ])[3];
    // if this address isn't a contract, return 0x
    if (!codeHash || KECCAK256_NULL.equals(codeHash)) {
      return Data.from("0x");
    }
    return new Promise((resolve, reject) => {
      trie.getRaw(codeHash, (err: Error, data: Buffer) => {
        if (err) return void reject(err);
        resolve(Data.from(data));
      });
    });
=======
    const { accounts } = this.#blockchain;
    return accounts.getCode(Address.from(address), blockNumber);
>>>>>>> 4fc3f2a3
  }

  /**
   * Returns the value from a storage position at a given address.
   * @param address Address of the storage.
   * @param position Integer of the position in the storage.
   * @param blockNumber Integer block number, or the string "latest", "earliest"
   *  or "pending".
   * @returns The value in storage at the requested position.
   * @example
   * ```javascript
   * // Simple.sol
   * // // SPDX-License-Identifier: MIT
   * //  pragma solidity ^0.7.4;
   * //
   * //  contract Simple {
   * //      uint256 public value;
   * //      constructor() payable {
   * //          value = 5;
   * //      }
   * //  }
   * const simpleSol = "0x6080604052600560008190555060858060196000396000f3fe6080604052348015600f57600080fd5b506004361060285760003560e01c80633fa4f24514602d575b600080fd5b60336049565b6040518082815260200191505060405180910390f35b6000548156fea26469706673582212200897f7766689bf7a145227297912838b19bcad29039258a293be78e3bf58e20264736f6c63430007040033";
   * const [from] = await provider.request({ method: "eth_accounts", params: [] });
   * await provider.request({ method: "eth_subscribe", params: ["newHeads"] });
   * const txHash = await provider.request({ method: "eth_sendTransaction", params: [{ from, gas: "0x5b8d80", data: simpleSol }] });
   * await provider.once("message"); // Note: `await provider.once` is non-standard
   * const txReceipt = await provider.request({ method: "eth_getTransactionReceipt", params: [txHash] });
   * const storageValue = await provider.request({ method: "eth_getStorageAt", params: [txReceipt.contractAddress, "0x0", "latest"] });
   * console.log(storageValue);
   * ```
   */
  @assertArgLength(2, 3)
  async eth_getStorageAt(
    address: DATA,
    position: QUANTITY,
    blockNumber: QUANTITY | Tag = Tag.LATEST
  ) {
    const blockchain = this.#blockchain;
    const blockNum = blockchain.blocks.getEffectiveNumber(blockNumber);
    const block = await blockchain.blocks.getRawByBlockNumber(blockNum);

    if (!block) throw new Error("header not found");

    const [[, , , blockStateRoot]] = decode<GanacheRawBlock>(block);
    const trie = blockchain.trie.copy(false);
    trie.setContext(blockStateRoot, null, blockNum);

    const posBuff = Quantity.from(position).toBuffer();
    const length = posBuff.length;
    let paddedPosBuff: Buffer;
    if (length < 32) {
      // storage locations are 32 bytes wide, so we need to expand any value
      // given to 32 bytes.
      paddedPosBuff = Buffer.allocUnsafe(32).fill(0);
      posBuff.copy(paddedPosBuff, 32 - length);
    } else if (length === 32) {
      paddedPosBuff = posBuff;
    } else {
      // if the position value we're passed is > 32 bytes, truncate it. This is
      // what geth does.
      paddedPosBuff = posBuff.slice(-32);
    }

    const addressBuf = Address.from(address).toBuffer();
    const addressData = await trie.get(addressBuf);
    // An address's stateRoot is stored in the 3rd rlp entry
    const addressStateRoot = decode<EthereumRawAccount>(addressData)[2];
    trie.setContext(addressStateRoot, addressBuf, blockNum);
    const value = await trie.get(paddedPosBuff);
    return Data.from(decode(value));
  }

  /**
   * Returns the information about a transaction requested by transaction hash.
   *
   * @param transactionHash Hash of a transaction.
   * @returns The transaction object or `null` if no transaction was found.
   *
   * * `hash`: `DATA`, 32 Bytes - The transaction hash.
   * * `nonce`: `QUANTITY` - The number of transactions made by the sender prior to this one.
   * * `blockHash`: `DATA`, 32 Bytes - The hash of the block the transaction is in. `null` when pending.
   * * `blockNumber`: `QUANTITY` - The number of the block the transaction is in. `null` when pending.
   * * `transactionIndex`: `QUANTITY` - The index position of the transaction in the block.
   * * `from`: `DATA`, 20 Bytes - The address the transaction is sent from.
   * * `to`: `DATA`, 20 Bytes - The address the transaction is sent to.
   * * `value`: `QUANTITY` - The value transferred in wei.
   * * `gas`: `QUANTITY` - The gas provided by the sender.
   * * `gasPrice`: `QUANTITY` - The price of gas in wei.
   * * `input`: `DATA` - The data sent along with the transaction.
   * * `v`: `QUANTITY` - ECDSA recovery id.
   * * `r`: `DATA`, 32 Bytes - ECDSA signature r.
   * * `s`: `DATA`, 32 Bytes - ECDSA signature s.
   *
   * @example
   * ```javascript
   * const [from, to] = await provider.request({ method: "eth_accounts", params: [] });
   * await provider.request({ method: "eth_subscribe", params: ["newHeads"] });
   * const txHash = await provider.request({ method: "eth_sendTransaction", params: [{ from, to, gas: "0x5b8d80" }] });
   * await provider.once("message"); // Note: `await provider.once` is non-standard
   *
   * const tx = await provider.request({ method: "eth_getTransactionByHash", params: [ txHash ] });
   * console.log(tx);
   * ```
   */
  @assertArgLength(1)
  async eth_getTransactionByHash(transactionHash: DATA) {
    const { transactions } = this.#blockchain;
    const hashBuffer = Data.from(transactionHash).toBuffer();

    // we must check the database before checking the pending cache, because the
    // cache is updated _after_ the transaction is already in the database, and
    // the database contains block info whereas the pending cache doesn't.
    const transaction = await transactions.get(hashBuffer);

    if (transaction === null) {
      // if we can't find it in the list of pending transactions, check the db!
      const tx = transactions.transactionPool.find(hashBuffer);
      return tx ? tx.toJSON() : null;
    } else {
      return transaction.toJSON();
    }
  }

  /**
   * Returns the receipt of a transaction by transaction hash.
   *
   * Note: The receipt is not available for pending transactions.
   *
   * @param transactionHash Hash of a transaction.
   * @returns Returns the receipt of a transaction by transaction hash.
   * @example
   * ```javascript
   * const [from, to] = await provider.request({ method: "eth_accounts", params: [] });
   * await provider.request({ method: "eth_subscribe", params: ["newHeads"] });
   * const txHash = await provider.request({ method: "eth_sendTransaction", params: [{ from, to, gas: "0x5b8d80" }] });
   * await provider.once("message"); // Note: `await provider.once` is non-standard
   *
   * const txReceipt = await provider.request({ method: "eth_getTransactionReceipt", params: [ txHash ] });
   * console.log(txReceipt);
   * ```
   */
  @assertArgLength(1)
  async eth_getTransactionReceipt(transactionHash: DATA) {
    const { transactions, transactionReceipts, blocks } = this.#blockchain;
    const dataHash = Data.from(transactionHash);
    const txHash = dataHash.toBuffer();

    const transactionPromise = transactions.get(txHash);
    const receiptPromise = transactionReceipts.get(txHash);
    const blockPromise = transactionPromise.then(t =>
      t ? blocks.get(t.blockNumber.toBuffer()) : null
    );
    const [transaction, receipt, block] = await Promise.all([
      transactionPromise,
      receiptPromise,
      blockPromise
    ]);
    if (transaction) {
      return receipt.toJSON(block, transaction);
    }

    // if we are performing non-legacy instamining, then check to see if the
    // transaction is pending so as to warn about the v7 breaking change
    const options = this.#options;
    if (
      options.miner.blockTime <= 0 &&
      options.miner.legacyInstamine !== true &&
      this.#blockchain.isStarted()
    ) {
      const tx = this.#blockchain.transactions.transactionPool.find(txHash);
      if (tx != null) {
        options.logging.logger.log(
          " > Ganache `eth_getTransactionReceipt` notice: the transaction with hash\n" +
            ` > \`${dataHash.toString()}\` has not\n` +
            " > yet been mined. See https://trfl.co/v7-instamine for additional information."
        );
      }
    }
    return null;
  }

  /**
   * Creates new message call transaction or a contract creation, if the data field contains code.
   *
   * Transaction call object:
   * * `from`: `DATA`, 20 bytes (optional) - The address the transaction is sent from.
   * * `to`: `DATA`, 20 bytes - The address the transaction is sent to.
   * * `gas`: `QUANTITY` (optional) - Integer of the maximum gas allowance for the transaction.
   * * `gasPrice`: `QUANTITY` (optional) - Integer of the price of gas in wei.
   * * `value`: `QUANTITY` (optional) - Integer of the value in wei.
   * * `data`: `DATA` (optional) - Hash of the method signature and the ABI encoded parameters.
   *
   * @param transaction - The transaction call object as seen in source.
   * @returns The transaction hash.
   * @example
   * ```javascript
   * const [from, to] = await provider.request({ method: "eth_accounts", params: [] });
   * await provider.request({ method: "eth_subscribe", params: ["newHeads"] });
   * const txHash = await provider.request({ method: "eth_sendTransaction", params: [{ from, to, gas: "0x5b8d80" }] });
   * await provider.once("message"); // Note: `await provider.once` is non-standard
   * console.log(txHash);
   * ```
   */
  @assertArgLength(1)
  async eth_sendTransaction(transaction: TypedRpcTransaction) {
    const blockchain = this.#blockchain;

    const tx = TransactionFactory.fromRpc(transaction, blockchain.common);
    if (tx.from == null) {
      throw new Error("from not found; is required");
    }
    const fromString = tx.from.toString();

    const wallet = this.#wallet;
    const isKnownAccount = wallet.knownAccounts.has(fromString);
    const isUnlockedAccount = wallet.unlockedAccounts.has(fromString);

    if (!isUnlockedAccount) {
      const msg = isKnownAccount
        ? "authentication needed: password or unlock"
        : "sender account not recognized";
      throw new Error(msg);
    }

    if (tx.gas.isNull()) {
      const defaultLimit = this.#options.miner.defaultTransactionGasLimit;
      if (defaultLimit === utils.RPCQUANTITY_EMPTY) {
        // if the default limit is `RPCQUANTITY_EMPTY` use a gas estimate
        tx.gas = await this.eth_estimateGas(transaction, Tag.LATEST);
      } else {
        tx.gas = defaultLimit;
      }
    }

    if (tx.gasPrice.isNull()) {
      tx.gasPrice = this.#options.miner.gasPrice;
    }

    if (isUnlockedAccount) {
      const secretKey = wallet.unlockedAccounts.get(fromString);
      return blockchain.queueTransaction(tx, secretKey);
    } else {
      return blockchain.queueTransaction(tx);
    }
  }
  /**
   * Signs a transaction that can be submitted to the network at a later time using `eth_sendRawTransaction`.
   *
   * Transaction call object:
   * * `from`: `DATA`, 20 bytes (optional) - The address the transaction is sent from.
   * * `to`: `DATA`, 20 bytes - The address the transaction is sent to.
   * * `gas`: `QUANTITY` (optional) - Integer of the maximum gas allowance for the transaction.
   * * `gasPrice`: `QUANTITY` (optional) - Integer of the price of gas in wei.
   * * `value`: `QUANTITY` (optional) - Integer of the value in wei.
   * * `data`: `DATA` (optional) - Hash of the method signature and the ABI encoded parameters.
   *
   * @param transaction - The transaction call object as seen in source.
   * @returns The raw, signed transaction.
   * @example
   * ```javascript
   * const [from, to] = await provider.request({ method: "eth_accounts", params: [] });
   * const signedTx = await provider.request({ method: "eth_signTransaction", params: [{ from, to }] });
   * console.log(signedTx)
   * ```
   */
  @assertArgLength(1)
  async eth_signTransaction(transaction: TypedRpcTransaction) {
    const blockchain = this.#blockchain;
    const tx = TransactionFactory.fromRpc(transaction, blockchain.common);

    if (tx.from == null) {
      throw new Error("from not found; is required");
    }
    const fromString = tx.from.toString();

    const wallet = this.#wallet;
    const isKnownAccount = wallet.knownAccounts.has(fromString);
    const isUnlockedAccount = wallet.unlockedAccounts.has(fromString);

    if (!isUnlockedAccount) {
      const msg = isKnownAccount
        ? "authentication needed: password or unlock"
        : "sender account not recognized";
      throw new Error(msg);
    }

    const secretKey = wallet.unlockedAccounts.get(fromString).toBuffer();
    tx.signAndHash(secretKey);
    return Data.from(tx.serialized).toString();
  }
  /**
   * Creates new message call transaction or a contract creation for signed transactions.
   * @param transaction The signed transaction data.
   * @returns The transaction hash.
   * @example
   * ```javascript
   * const [from, to] = await provider.request({ method: "eth_accounts", params: [] });
   * const signedTx = await provider.request({ method: "eth_signTransaction", params: [{ from, to, gas: "0x5b8d80" }] });
   * const txHash = await provider.send("eth_sendRawTransaction", [signedTx] );
   * console.log(txHash);
   * ```
   */
  @assertArgLength(1)
<<<<<<< HEAD
  async eth_sendRawTransaction(transaction: DATA) {
=======
  async eth_sendRawTransaction(transaction: string) {
>>>>>>> 4fc3f2a3
    const blockchain = this.#blockchain;
    const tx = TransactionFactory.fromString(transaction, blockchain.common);
    return blockchain.queueTransaction(tx);
  }

  /**
   * The sign method calculates an Ethereum specific signature with:
   * `sign(keccak256("\x19Ethereum Signed Message:\n" + message.length + message)))`.
   *
   * By adding a prefix to the message makes the calculated signature
   * recognizable as an Ethereum specific signature. This prevents misuse where a malicious DApp can sign arbitrary data
   *  (e.g. transaction) and use the signature to impersonate the victim.
   *
   * Note the address to sign with must be unlocked.
   *
   * @param address Address to sign with.
   * @param message Message to sign.
   * @returns Signature - a hex encoded 129 byte array
   * starting with `0x`. It encodes the `r`, `s`, and `v` parameters from
   * appendix F of the [yellow paper](https://ethereum.github.io/yellowpaper/paper.pdf)
   *  in big-endian format. Bytes 0...64 contain the `r` parameter, bytes
   * 64...128 the `s` parameter, and the last byte the `v` parameter. Note
   * that the `v` parameter includes the chain id as specified in [EIP-155](https://eips.ethereum.org/EIPS/eip-155).
   * @example
   * ```javascript
   * const [account] = await provider.request({ method: "eth_accounts", params: [] });
   * const msg = "0x307866666666666666666666";
   * const signature = await provider.request({ method: "eth_sign", params: [account, msg] });
   * console.log(signature);
   * ```
   */
  @assertArgLength(2)
  async eth_sign(address: DATA, message: DATA) {
    const account = Address.from(address).toString().toLowerCase();

    const privateKey = this.#wallet.unlockedAccounts.get(account);
    if (privateKey == null) {
      throw new Error("cannot sign data; no private key");
    }

    const chainId = this.#options.chain.chainId;
    const messageHash = hashPersonalMessage(Data.from(message).toBuffer());
    const { v, r, s } = ecsign(messageHash, privateKey.toBuffer(), chainId);
    return toRpcSig(v, r, s, chainId);
  }

  /**
   *
   * @param address Address of the account that will sign the messages.
   * @param typedData Typed structured data to be signed.
   * @returns Signature. As in `eth_sign`, it is a hex encoded 129 byte array
   * starting with `0x`. It encodes the `r`, `s`, and `v` parameters from
   * appendix F of the [yellow paper](https://ethereum.github.io/yellowpaper/paper.pdf)
   *  in big-endian format. Bytes 0...64 contain the `r` parameter, bytes
   * 64...128 the `s` parameter, and the last byte the `v` parameter. Note
   * that the `v` parameter includes the chain id as specified in [EIP-155](https://eips.ethereum.org/EIPS/eip-155).
   * @EIP [712](https://github.com/ethereum/EIPs/blob/master/EIPS/eip-712.md)
   * @example
   * ```javascript
   * const [account] = await provider.request({ method: "eth_accounts", params: [] });
   * const typedData = {
   *  types: {
   *    EIP712Domain: [
   *      { name: 'name', type: 'string' },
   *      { name: 'version', type: 'string' },
   *      { name: 'chainId', type: 'uint256' },
   *      { name: 'verifyingContract', type: 'address' },
   *    ],
   *    Person: [
   *      { name: 'name', type: 'string' },
   *      { name: 'wallet', type: 'address' }
   *    ],
   *    Mail: [
   *      { name: 'from', type: 'Person' },
   *      { name: 'to', type: 'Person' },
   *      { name: 'contents', type: 'string' }
   *    ],
   *  },
   *  primaryType: 'Mail',
   *  domain: {
   *    name: 'Ether Mail',
   *    version: '1',
   *    chainId: 1,
   *    verifyingContract: '0xCcCCccccCCCCcCCCCCCcCcCccCcCCCcCcccccccC',
   *  },
   *  message: {
   *    from: {
   *      name: 'Cow',
   *      wallet: '0xCD2a3d9F938E13CD947Ec05AbC7FE734Df8DD826',
   *    },
   *    to: {
   *      name: 'Bob',
   *      wallet: '0xbBbBBBBbbBBBbbbBbbBbbbbBBbBbbbbBbBbbBBbB',
   *    },
   *    contents: 'Hello, Bob!',
   *  },
   * };
   * const signature = await provider.request({ method: "eth_signTypedData", params: [account, typedData] });
   * console.log(signature);
   * ```
   */
  @assertArgLength(2)
  async eth_signTypedData(address: DATA, typedData: TypedData) {
    const account = Address.from(address).toString().toLowerCase();

    const privateKey = this.#wallet.unlockedAccounts.get(account);
    if (privateKey == null) {
      throw new Error("cannot sign data; no private key");
    }

    if (!typedData.types) {
      throw new Error("cannot sign data; types missing");
    }

    if (!typedData.types.EIP712Domain) {
      throw new Error("cannot sign data; EIP712Domain definition missing");
    }

    if (!typedData.domain) {
      throw new Error("cannot sign data; domain missing");
    }

    if (!typedData.primaryType) {
      throw new Error("cannot sign data; primaryType missing");
    }

    if (!typedData.message) {
      throw new Error("cannot sign data; message missing");
    }

    return signTypedData_v4(privateKey.toBuffer(), { data: typedData });
  }

  /**
   * Starts a subscription to a particular event. For every event that matches
   * the subscription a JSON-RPC notification with event details and
   * subscription ID will be sent to a client.
   *
   * @param subscriptionName Name for the subscription.
   * @returns A subscription id.
   * @example
   * ```javascript
   * const subscriptionId = await provider.request({ method: "eth_subscribe", params: ["newHeads"] });
   * console.log(subscriptionId);
   * ```
   */
  eth_subscribe(subscriptionName: SubscriptionName): PromiEvent<Quantity>;
  /**
   * Starts a subscription to a particular event. For every event that matches
   * the subscription a JSON-RPC notification with event details and
   * subscription ID will be sent to a client.
   *
   * @param subscriptionName
   * @param options Filter options:
   *  * `address`: either an address or an array of addresses. Only logs that
   *    are created from these addresses are returned
   *  * `topics`, only logs which match the specified topics
   * @returns A subscription id.
   */
  eth_subscribe(
    subscriptionName: "logs",
    options: BaseFilterArgs
  ): PromiEvent<Quantity>;
  @assertArgLength(1, 2)
  eth_subscribe(subscriptionName: SubscriptionName, options?: BaseFilterArgs) {
    const subscriptions = this.#subscriptions;
    switch (subscriptionName) {
      case "newHeads": {
        const subscription = this.#getId();
        const promiEvent = PromiEvent.resolve(subscription);

        const unsubscribe = this.#blockchain.on("block", (block: Block) => {
          const value = block;
          const header = value.header;
          const result = {
            logsBloom: header.logsBloom,
            miner: header.miner,
            difficulty: header.difficulty,
            totalDifficulty: header.totalDifficulty,
            extraData: header.extraData,
            gasLimit: header.gasLimit,
            gasUsed: header.gasUsed,
            hash: block.hash(),
            mixHash: block.header.mixHash,
            nonce: header.nonce,
            number: header.number,
            parentHash: header.parentHash,
            receiptsRoot: header.receiptsRoot,
            stateRoot: header.stateRoot,
            timestamp: header.timestamp,
            transactionsRoot: header.transactionsRoot,
            sha3Uncles: header.sha3Uncles
          };

          // TODO: move the JSON stringification closer to where the message
          // is actually sent to the listener
          promiEvent.emit("message", {
            type: "eth_subscription",
            data: {
              result: JSON.parse(JSON.stringify(result)),
              subscription: subscription.toString()
            }
          });
        });
        subscriptions.set(subscription.toString(), unsubscribe);
        return promiEvent;
      }
      case "logs": {
        const subscription = this.#getId();
        const promiEvent = PromiEvent.resolve(subscription);

        const { addresses, topics } = options
          ? parseFilterDetails(options)
          : { addresses: [], topics: [] };
        const unsubscribe = this.#blockchain.on(
          "blockLogs",
          (blockLogs: BlockLogs) => {
            // TODO: move the JSON stringification closer to where the message
            // is actually sent to the listener
            const result = JSON.parse(
              JSON.stringify([...blockLogs.filter(addresses, topics)])
            );
            promiEvent.emit("message", {
              type: "eth_subscription",
              data: {
                result,
                subscription: subscription.toString()
              }
            });
          }
        );
        subscriptions.set(subscription.toString(), unsubscribe);
        return promiEvent;
      }
      case "newPendingTransactions": {
        const subscription = this.#getId();
        const promiEvent = PromiEvent.resolve(subscription);

        const unsubscribe = this.#blockchain.on(
          "pendingTransaction",
          (transaction: RuntimeTransaction) => {
            const result = transaction.hash.toString();
            promiEvent.emit("message", {
              type: "eth_subscription",
              data: {
                result,
                subscription: subscription.toString()
              }
            });
          }
        );
        subscriptions.set(subscription.toString(), unsubscribe);
        return promiEvent;
      }
      case "syncing": {
        // ganache doesn't sync, so doing nothing is perfectly valid.
        const subscription = this.#getId();
        const promiEvent = PromiEvent.resolve(subscription);

        this.#subscriptions.set(subscription.toString(), () => {});
        return promiEvent;
      }
      default:
        throw new CodedError(
          `no \"${subscriptionName}\" subscription in eth namespace`,
          JsonRpcTypes.ErrorCode.METHOD_NOT_FOUND
        );
    }
  }

  /**
   * Cancel a subscription to a particular event. Returns a boolean indicating
   * if the subscription was successfully cancelled.
   *
   * @param subscriptionId The ID of the subscription to unsubscribe to.
   * @returns `true` if subscription was cancelled successfully, otherwise `false`.
   * @example
   * ```javascript
   * const subscriptionId = await provider.request({ method: "eth_subscribe", params: ["newHeads"] });
   * const result = await provider.request({ method: "eth_unsubscribe", params: [subscriptionId] });
   * console.log(result);
   * ```
   */
  @assertArgLength(1)
  async eth_unsubscribe(subscriptionId: SubscriptionId) {
    const subscriptions = this.#subscriptions;
    const unsubscribe = subscriptions.get(subscriptionId);
    if (unsubscribe) {
      subscriptions.delete(subscriptionId);
      unsubscribe();
      return true;
    } else {
      return false;
    }
  }

  /**
   * Creates a filter in the node, to notify when a new block arrives. To check
   * if the state has changed, call `eth_getFilterChanges`.
   *
   * @returns A filter id.
   * @example
   * ```javascript
   * const filterId = await provider.request({ method: "eth_newBlockFilter", params: [] });
   * console.log(filterId);
   * ```
   */
  @assertArgLength(0)
  async eth_newBlockFilter() {
    const unsubscribe = this.#blockchain.on("block", (block: Block) => {
      value.updates.push(block.hash());
    });
    const value = {
      updates: [],
      unsubscribe,
      filter: null,
      type: FilterTypes.block
    };
    const filterId = this.#getId();
    this.#filters.set(filterId.toString(), value);
    return filterId;
  }

  /**
   * Creates a filter in the node, to notify when new pending transactions
   * arrive. To check if the state has changed, call `eth_getFilterChanges`.
   *
   * @returns A filter id.
   * @example
   * ```javascript
   * const filterId = await provider.request({ method: "eth_newPendingTransactionFilter", params: [] });
   * console.log(filterId);
   * ```
   */
  @assertArgLength(0)
  async eth_newPendingTransactionFilter() {
    const unsubscribe = this.#blockchain.on(
      "pendingTransaction",
      (transaction: RuntimeTransaction) => {
        value.updates.push(transaction.hash);
      }
    );
    const value = {
      updates: [],
      unsubscribe,
      filter: null,
      type: FilterTypes.pendingTransaction
    };
    const filterId = this.#getId();
    this.#filters.set(filterId.toString(), value);
    return filterId;
  }

  /**
   * Creates a filter object, based on filter options, to notify when the state
   * changes (logs). To check if the state has changed, call
   * `eth_getFilterChanges`.
   *
   * If the from `fromBlock` or `toBlock` option are equal to "latest" the
   * filter continually append logs for whatever block is seen as latest at the
   * time the block was mined, not just for the block that was "latest" when the
   * filter was created.
   *
   * ### A note on specifying topic filters:
   * Topics are order-dependent. A transaction with a log with topics [A, B]
   * will be matched by the following topic filters:
   *  * `[]` “anything”
   *  * `[A]` “A in first position (and anything after)”
   *  * `[null, B]` “anything in first position AND B in second position (and
   * anything after)”
   *  * `[A, B]` “A in first position AND B in second position (and anything
   * after)”
   *  * `[[A, B], [A, B]]` “(A OR B) in first position AND (A OR B) in second
   * position (and anything after)”
   *
   * Filter options:
   * * `fromBlock`: `QUANTITY | TAG` (optional) - Integer block number, or the string "latest", "earliest"
   * or "pending".
   * * `toBlock`: `QUANTITY | TAG` (optional) - Integer block number, or the string "latest", "earliest"
   * or "pending".
   * * `address`: `DATA | Array` (optional) - Contract address or a list of addresses from which the logs should originate.
   * * `topics`: `Array of DATA` (optional) - Array of 32 Bytes `DATA` topcis. Topics are order-dependent. Each topic can also
   * be an array of `DATA` with "or" options.
   *
   * @param filter The filter options as seen in source.
   *
   * @returns A filter id.
   * @example
   * ```javascript
   * const filterId = await provider.request({ method: "eth_newFilter", params: [] });
   * console.log(filterId);
   * ```
   */
  @assertArgLength(0, 1)
  async eth_newFilter(filter: RangeFilterArgs = {}) {
    const blockchain = this.#blockchain;
    const { addresses, topics } = parseFilterDetails(filter);
    const unsubscribe = blockchain.on("blockLogs", (blockLogs: BlockLogs) => {
      const blockNumber = blockLogs.blockNumber;
      // every time we get a blockLogs message we re-check what the filter's
      // range is. We do this because "latest" isn't the latest block at the
      // time the filter was set up, rather it is the actual latest *mined*
      // block (that is: not pending)
      const { fromBlock, toBlock } = parseFilterRange(filter, blockchain);
      if (fromBlock <= blockNumber && toBlock >= blockNumber) {
        value.updates.push(...blockLogs.filter(addresses, topics));
      }
    });
    const value = { updates: [], unsubscribe, filter, type: FilterTypes.log };
    const filterId = this.#getId();
    this.#filters.set(filterId.toString(), value);
    return filterId;
  }

  /**
   * Polling method for a filter, which returns an array of logs, block hashes,
   * or transaction hashes, depending on the filter type, which occurred since
   * last poll.
   *
   * @param filterId The filter id.
   * @returns An array of logs, block hashes, or transaction hashes, depending
   * on the filter type, which occurred since last poll.
   *
   * For filters created with `eth_newBlockFilter` the return are block hashes (`DATA`, 32 Bytes).
   *
   * For filters created with `eth_newPendingTransactionFilter` the return are transaction hashes (`DATA`, 32 Bytes).
   *
   * For filters created with `eth_newFilter` the return are log objects with the following parameters:
   * * `removed`: `TAG` - `true` when the log was removed, `false` if its a valid log.
   * * `logIndex`: `QUANTITY` - Integer of the log index position in the block. `null` when pending.
   * * `transactionIndex`: `QUANTITY` - Integer of the transactions index position. `null` when pending.
   * * `transactionHash`: `DATA`, 32 Bytes - Hash of the transaction where the log was. `null` when pending.
   * * `blockHash`: `DATA`, 32 Bytes - Hash of the block where the log was. `null` when pending.
   * * `blockNumber`: `QUANTITY` - The block number where the log was in. `null` when pending.
   * * `address`: `DATA`, 20 Bytes - The address from which the log originated.
   * * `data`: `DATA` - Contains one or more 32 Bytes non-indexed arguments of the log.
   * * `topics`: `Array of DATA` - Array of 0 to 4 32 Bytes `DATA` of indexed log arguments.
   *
   * @example
   * ```javascript
   * // Logs.sol
   * // // SPDX-License-Identifier: MIT
   * // pragma solidity ^0.7.4;
   * // contract Logs {
   * //   event Event(uint256 indexed first, uint256 indexed second);
   * //   constructor() {
   * //     emit Event(1, 2);
   * //   }
   * //
   * //   function logNTimes(uint8 n) public {
   * //     for (uint8 i = 0; i < n; i++) {
   * //       emit Event(i, i);
   * //     }
   * //   }
   * // }
   *
   * const logsContract = "0x608060405234801561001057600080fd5b50600260017f34e802e5ebd1f132e05852c5064046c1b535831ec52f1c4997fc6fdc4d5345b360405160405180910390a360e58061004f6000396000f3fe6080604052348015600f57600080fd5b506004361060285760003560e01c80635e19e69f14602d575b600080fd5b605960048036036020811015604157600080fd5b81019080803560ff169060200190929190505050605b565b005b60005b8160ff168160ff16101560ab578060ff168160ff167f34e802e5ebd1f132e05852c5064046c1b535831ec52f1c4997fc6fdc4d5345b360405160405180910390a38080600101915050605e565b505056fea26469706673582212201af9c13c7b00e2b628c1258d45f9f62d2aad8cd32fc32fd9515d8ad1e792679064736f6c63430007040033";
   * const [from] = await provider.send("eth_accounts");
   * const filterId = await provider.send("eth_newFilter");
   *
   * const subscriptionId = await provider.send("eth_subscribe", ["newHeads"]);
   * await provider.send("eth_sendTransaction", [{ from, data: logsContract, gas: "0x5b8d80" }] );
   * await provider.once("message");
   *
   * const changes = await provider.request({ method: "eth_getFilterChanges", params: [filterId] });
   * console.log(changes);
   *
   * await provider.send("eth_unsubscribe", [subscriptionId]);
   * ```
   */
  @assertArgLength(1)
  async eth_getFilterChanges(filterId: QUANTITY) {
    const filter = this.#filters.get(Quantity.from(filterId).toString());
    if (filter) {
      const updates = filter.updates;
      filter.updates = [];
      return updates;
    } else {
      throw new Error("filter not found");
    }
  }

  /**
   * Uninstalls a filter with given id. Should always be called when watch is
   * no longer needed.
   *
   * @param filterId The filter id.
   * @returns `true` if the filter was successfully uninstalled, otherwise
   * `false`.
   * @example
   * ```javascript
   * const filterId = await provider.request({ method: "eth_newFilter", params: [] });
   * const result = await provider.request({ method: "eth_uninstallFilter", params: [filterId] });
   * console.log(result);
   * ```
   */
  @assertArgLength(1)
  async eth_uninstallFilter(filterId: QUANTITY) {
    const id = Quantity.from(filterId).toString();
    const filter = this.#filters.get(id);
    if (!filter) return false;
    filter.unsubscribe();
    return this.#filters.delete(id);
  }

  /**
   * Returns an array of all logs matching filter with given id.
   *
   * @param filterId The filter id.
   * @returns Array of log objects, or an empty array.
   * @example
   * ```javascript
   * // Logs.sol
   * // // SPDX-License-Identifier: MIT
   * // pragma solidity ^0.7.4;
   * // contract Logs {
   * //   event Event(uint256 indexed first, uint256 indexed second);
   * //   constructor() {
   * //     emit Event(1, 2);
   * //   }
   * //
   * //   function logNTimes(uint8 n) public {
   * //     for (uint8 i = 0; i < n; i++) {
   * //       emit Event(i, i);
   * //     }
   * //   }
   * // }
   *
   * const logsContract = "0x608060405234801561001057600080fd5b50600260017f34e802e5ebd1f132e05852c5064046c1b535831ec52f1c4997fc6fdc4d5345b360405160405180910390a360e58061004f6000396000f3fe6080604052348015600f57600080fd5b506004361060285760003560e01c80635e19e69f14602d575b600080fd5b605960048036036020811015604157600080fd5b81019080803560ff169060200190929190505050605b565b005b60005b8160ff168160ff16101560ab578060ff168160ff167f34e802e5ebd1f132e05852c5064046c1b535831ec52f1c4997fc6fdc4d5345b360405160405180910390a38080600101915050605e565b505056fea26469706673582212201af9c13c7b00e2b628c1258d45f9f62d2aad8cd32fc32fd9515d8ad1e792679064736f6c63430007040033";
   * const [from] = await provider.send("eth_accounts");
   * const filterId = await provider.send("eth_newFilter");
   *
   * await provider.send("eth_subscribe", ["newHeads"]);
   * await provider.send("eth_sendTransaction", [{ from, data: logsContract, gas: "0x5b8d80" }] );
   * await provider.once("message");
   *
   * const logs = await provider.request({ method: "eth_getFilterLogs", params: [filterId] });
   * console.log(logs);
   * ```
   */
  @assertArgLength(1)
  async eth_getFilterLogs(filterId: QUANTITY) {
    const filter = this.#filters.get(Quantity.from(filterId).toString());
    if (filter && filter.type === FilterTypes.log) {
      return this.eth_getLogs(filter.filter);
    } else {
      throw new Error("filter not found");
    }
  }

  /**
   * Returns an array of all logs matching a given filter object.
   *
   * Filter options:
   * * `fromBlock`: `QUANTITY | TAG` (optional) - Integer block number, or the string "latest", "earliest"
   * or "pending".
   * * `toBlock`: `QUANTITY | TAG` (optional) - Integer block number, or the string "latest", "earliest"
   * or "pending".
   * * `address`: `DATA | Array` (optional) - Contract address or a list of addresses from which the logs should originate.
   * * `topics`: `Array of DATA` (optional) - Array of 32 Bytes `DATA` topcis. Topics are order-dependent. Each topic can also
   * be an array of `DATA` with "or" options.
   * * `blockHash`: `DATA`, 32 Bytes (optional) - Hash of the block to restrict logs from. If `blockHash` is present,
   * then neither `fromBlock` or `toBlock` are allowed.
   *
   * @param filter The filter options as seen in source.
   * @returns Array of log objects, or an empty array.
   * @example
   * ```javascript
   * // Logs.sol
   * // // SPDX-License-Identifier: MIT
   * // pragma solidity ^0.7.4;
   * // contract Logs {
   * //   event Event(uint256 indexed first, uint256 indexed second);
   * //   constructor() {
   * //     emit Event(1, 2);
   * //   }
   * //
   * //   function logNTimes(uint8 n) public {
   * //     for (uint8 i = 0; i < n; i++) {
   * //       emit Event(i, i);
   * //     }
   * //   }
   * // }
   *
   * const logsContract = "0x608060405234801561001057600080fd5b50600260017f34e802e5ebd1f132e05852c5064046c1b535831ec52f1c4997fc6fdc4d5345b360405160405180910390a360e58061004f6000396000f3fe6080604052348015600f57600080fd5b506004361060285760003560e01c80635e19e69f14602d575b600080fd5b605960048036036020811015604157600080fd5b81019080803560ff169060200190929190505050605b565b005b60005b8160ff168160ff16101560ab578060ff168160ff167f34e802e5ebd1f132e05852c5064046c1b535831ec52f1c4997fc6fdc4d5345b360405160405180910390a38080600101915050605e565b505056fea26469706673582212201af9c13c7b00e2b628c1258d45f9f62d2aad8cd32fc32fd9515d8ad1e792679064736f6c63430007040033";
   * const [from] = await provider.send("eth_accounts");
   *
   * await provider.send("eth_subscribe", ["newHeads"]);
   * const txHash = await provider.send("eth_sendTransaction", [{ from, data: logsContract, gas: "0x5b8d80" }] );
   * await provider.once("message");
   *
   * const { contractAddress } = await provider.send("eth_getTransactionReceipt", [txHash] );
   *
   * const logs = await provider.request({ method: "eth_getLogs", params: [{ address: contractAddress }] });
   * console.log(logs);
   * ```
   */
  @assertArgLength(1)
  async eth_getLogs(filter: FilterArgs) {
    return this.#blockchain.blockLogs.getLogs(filter);
  }

  /**
   * Returns the number of transactions sent from an address.
   *
   * @param address `DATA`, 20 Bytes - The address to get number of transactions sent from
   * @param blockNumber Integer block number, or the string "latest", "earliest"
   * or "pending".
   * @returns Number of transactions sent from this address.
   * @example
   * ```javascript
   * const [from, to] = await provider.request({ method: "eth_accounts", params: [] });
   * await provider.request({ method: "eth_subscribe", params: ["newHeads"] });
   * await provider.request({ method: "eth_sendTransaction", params: [{ from, to, gas: "0x5b8d80" }] });
   * await provider.once("message"); // Note: `await provider.once` is non-standard
   *
   * const txCount = await provider.request({ method: "eth_getTransactionCount", params: [ from, "latest" ] });
   * console.log(txCount);
   * ```
   */
  @assertArgLength(1, 2)
  async eth_getTransactionCount(
    address: DATA,
    blockNumber: QUANTITY | Tag = Tag.LATEST
  ) {
    return this.#blockchain.accounts.getNonce(
      Address.from(address),
      blockNumber
    );
  }

  /**
   * Executes a new message call immediately without creating a transaction on the block chain.
   *
   * Transaction call object:
   * * `from`: `DATA`, 20 bytes (optional) - The address the transaction is sent from.
   * * `to`: `DATA`, 20 bytes - The address the transaction is sent to.
   * * `gas`: `QUANTITY` (optional) - Integer of the maximum gas allowance for the transaction.
   * * `gasPrice`: `QUANTITY` (optional) - Integer of the price of gas in wei.
   * * `value`: `QUANTITY` (optional) - Integer of the value in wei.
   * * `data`: `DATA` (optional) - Hash of the method signature and the ABI encoded parameters.
   *
   * @param transaction - The transaction call object as seen in source.
   * @param blockNumber Integer block number, or the string "latest", "earliest"
   *  or "pending".
   *
   * @returns The return value of executed contract.
   * @example
   * ```javascript
   * // Simple.sol
   * // // SPDX-License-Identifier: MIT
   * //  pragma solidity ^0.7.4;
   * //
   * //  contract Simple {
   * //      uint256 public value;
   * //      constructor() payable {
   * //          value = 5;
   * //      }
   * //  }
   * const simpleSol = "0x6080604052600560008190555060858060196000396000f3fe6080604052348015600f57600080fd5b506004361060285760003560e01c80633fa4f24514602d575b600080fd5b60336049565b6040518082815260200191505060405180910390f35b6000548156fea26469706673582212200897f7766689bf7a145227297912838b19bcad29039258a293be78e3bf58e20264736f6c63430007040033";
   * const [from] = await provider.request({ method: "eth_accounts", params: [] });
   * const txObj = { from, gas: "0x5b8d80", gasPrice: "0x1dfd14000", value:"0x0", data: simpleSol };
   * const result = await provider.request({ method: "eth_call", params: [txObj, "latest"] });
   * console.log(result);
   * ```
   */
  @assertArgLength(1, 2)
  async eth_call(transaction: any, blockNumber: QUANTITY | Tag = Tag.LATEST) {
    const blockchain = this.#blockchain;
    const blocks = blockchain.blocks;
    const parentBlock = await blocks.get(blockNumber);
    const parentHeader = parentBlock.header;
    const options = this.#options;

    let gas: Quantity;
    if (typeof transaction.gasLimit === "undefined") {
      if (typeof transaction.gas !== "undefined") {
        gas = Quantity.from(transaction.gas);
      } else {
        // eth_call isn't subject to regular transaction gas limits by default
        gas = options.miner.callGasLimit;
      }
    } else {
      gas = Quantity.from(transaction.gasLimit);
    }

    let data: Data;
    if (typeof transaction.data === "undefined") {
      if (typeof transaction.input !== "undefined") {
        data = Data.from(transaction.input);
      }
    } else {
      data = Data.from(transaction.data);
    }

    const block = new RuntimeBlock(
      parentHeader.number,
      parentHeader.parentHash,
      blockchain.coinbase,
      gas.toBuffer(),
      parentHeader.gasUsed.toBuffer(),
      parentHeader.timestamp,
      options.miner.difficulty,
      parentHeader.totalDifficulty
    );

    const simulatedTransaction = {
      gas,
      // if we don't have a from address, our caller sut be the configured coinbase address
      from:
        transaction.from == null
          ? blockchain.coinbase
          : Address.from(transaction.from),
      to: transaction.to == null ? null : Address.from(transaction.to),
      gasPrice: Quantity.from(
        transaction.gasPrice == null ? 0 : transaction.gasPrice
      ),
      value:
        transaction.value == null ? null : Quantity.from(transaction.value),
      data,
      block
    };

    return blockchain.simulateTransaction(simulatedTransaction, parentBlock);
  }
  //#endregion

  //#region debug

  /**
   * Attempt to run the transaction in the exact same manner as it was executed
   * on the network. It will replay any transaction that may have been executed
   * prior to this one before it will finally attempt to execute the transaction
   * that corresponds to the given hash.
   *
   * In addition to the hash of the transaction you may give it a secondary
   * optional argument, which specifies the options for this specific call.
   * The possible options are:
   *
   * * `disableStorage`: {boolean} Setting this to `true` will disable storage capture (default = `false`).
   * * `disableMemory`: {boolean} Setting this to `true` will disable memory capture (default = `false`).
   * * `disableStack`: {boolean} Setting this to `true` will disable stack capture (default = `false`).
   *
   * @param transactionHash Hash of the transaction to trace.
   * @param options - See options in source.
   * @returns Returns the `gas`, `structLogs`, and `returnValue` for the traced transaction.
   *
   * The `structLogs` are an array of logs, which contains the following fields:
   * * `depth`: The execution depth.
   * * `error`: Information about an error, if one occurred.
   * * `gas`: The number of gas remaining.
   * * `gasCost`: The cost of gas in wei.
   * * `memory`: An array containing the contract's memory data.
   * * `op`: The current opcode.
   * * `pc`: The current program counter.
   * * `stack`: The EVM execution stack.
   * * `storage`: An object containing the contract's storage data.
   *
   * @example
   * ```javascript
   * // Simple.sol
   * // // SPDX-License-Identifier: MIT
   * //  pragma solidity ^0.7.4;
   * //
   * //  contract Simple {
   * //      uint256 public value;
   * //      constructor() payable {
   * //          value = 5;
   * //      }
   * //  }
   * const simpleSol = "0x6080604052600560008190555060858060196000396000f3fe6080604052348015600f57600080fd5b506004361060285760003560e01c80633fa4f24514602d575b600080fd5b60336049565b6040518082815260200191505060405180910390f35b6000548156fea26469706673582212200897f7766689bf7a145227297912838b19bcad29039258a293be78e3bf58e20264736f6c63430007040033";
   * const [from] = await provider.request({ method: "eth_accounts", params: [] });
   * await provider.request({ method: "eth_subscribe", params: ["newHeads"] });
   * const txHash = await provider.request({ method: "eth_sendTransaction", params: [{ from, gas: "0x5b8d80", data: simpleSol }] });
   * await provider.once("message"); // Note: `await provider.once` is non-standard
   * const transactionTrace = await provider.request({ method: "debug_traceTransaction", params: [txHash] });
   * console.log(transactionTrace);
   * ```
   */
  async debug_traceTransaction(
    transactionHash: DATA,
    options?: TransactionTraceOptions
  ): Promise<TraceTransactionResult> {
    return this.#blockchain.traceTransaction(transactionHash, options || {});
  }

  // TODO: example doesn't return correct value
  /**
   * Attempts to replay the transaction as it was executed on the network and
   * return storage data given a starting key and max number of entries to return.
   *
   * @param blockHash Hash of a block.
<<<<<<< HEAD
   * @param txIndex Integer of the transaction index position.
=======
   * @param transactionIndex Integer of the transaction index position.
>>>>>>> 4fc3f2a3
   * @param contractAddress Address of the contract.
   * @param startKey Hash of the start key for grabbing storage entries.
   * @param maxResult Integer of maximum number of storage entries to return.
   * @returns Returns a storage object with the keys being keccak-256 hashes of the storage keys,
   * and the values being the raw, unhashed key and value for that specific storage slot. Also
   * returns a next key which is the keccak-256 hash of the next key in storage for continuous downloading.
   * @example
   * ```javascript
   * // Simple.sol
   * // // SPDX-License-Identifier: MIT
   * //  pragma solidity ^0.7.4;
   * //
   * //  contract Simple {
   * //      uint256 public value;
   * //      constructor() payable {
   * //          value = 5;
   * //      }
   * //  }
   * const simpleSol = "0x6080604052600560008190555060858060196000396000f3fe6080604052348015600f57600080fd5b506004361060285760003560e01c80633fa4f24514602d575b600080fd5b60336049565b6040518082815260200191505060405180910390f35b6000548156fea26469706673582212200897f7766689bf7a145227297912838b19bcad29039258a293be78e3bf58e20264736f6c63430007040033";
   * const [from] = await provider.request({ method: "eth_accounts", params: [] });
   * await provider.request({ method: "eth_subscribe", params: ["newHeads"] });
   * const initialTxHash = await provider.request({ method: "eth_sendTransaction", params: [{ from, gas: "0x5b8d80", data: simpleSol }] });
   * await provider.once("message"); // Note: `await provider.once` is non-standard
   *
   * const {contractAddress} = await provider.request({ method: "eth_getTransactionReceipt", params: [initialTxHash] });
   *
   * // set value to 19
   * const data = "0x552410770000000000000000000000000000000000000000000000000000000000000019";
   * const txHash = await provider.request({ method: "eth_sendTransaction", params: [{ from, to: contractAddress, data }] });
   * await provider.once("message"); // Note: `await provider.once` is non-standard
   *
   * const { blockHash, transactionIndex } = await provider.request({ method: "eth_getTransactionReceipt", params: [txHash] });
   * const storage = await provider.request({ method: "debug_storageRangeAt", params: [blockHash, transactionIndex, contractAddress, "0x01", 1] });
   * console.log(storage);
   * ```
   */
  async debug_storageRangeAt(
    blockHash: DATA,
<<<<<<< HEAD
    transactionIndex: QUANTITY,
    contractAddress: DATA,
    keyStart: DATA,
    maxResult: QUANTITY
=======
    transactionIndex: number,
    contractAddress: DATA,
    startKey: DATA,
    maxResult: number
>>>>>>> 4fc3f2a3
  ): Promise<StorageRangeResult> {
    return this.#blockchain.storageRangeAt(
      blockHash,
      Quantity.from(transactionIndex).toNumber(),
      contractAddress,
<<<<<<< HEAD
      keyStart,
=======
      startKey,
>>>>>>> 4fc3f2a3
      Quantity.from(maxResult).toNumber()
    );
  }

  //#endregion

  //#region personal
  /**
   * Returns all the Ethereum account addresses of all keys that have been
   * added.
   * @returns The Ethereum account addresses of all keys that have been added.
   * @example
   * ```javascript
   * console.log(await provider.send("personal_listAccounts"));
   * ```
   */
  @assertArgLength(0)
  async personal_listAccounts() {
    return this.#wallet.addresses;
  }

  // TODO: example doesn't return correct value
  /**
   * Generates a new account with private key. Returns the address of the new
   * account.
   * @param passphrase The passphrase to encrypt the private key with.
   * @returns The new account's address.
   * @example
   * ```javascript
   * const passphrase = "passphrase";
   * const address = await provider.send("personal_newAccount", [passphrase] );
   * console.log(address);
   * ```
   */
  @assertArgLength(1)
  async personal_newAccount(passphrase: string) {
    if (typeof passphrase !== "string") {
      throw new Error("missing value for required argument `passphrase`");
    }

    const wallet = this.#wallet;
    const newAccount = wallet.createRandomAccount();
    const address = newAccount.address;
    const strAddress = address.toString();
    const encryptedKeyFile = await wallet.encrypt(
      newAccount.privateKey,
      passphrase
    );
    wallet.encryptedKeyFiles.set(strAddress, encryptedKeyFile);
    wallet.addresses.push(strAddress);
    wallet.knownAccounts.add(strAddress);
    return newAccount.address;
  }

  /**
   * Imports the given unencrypted private key (hex string) into the key store, encrypting it with the passphrase.
   *
   * @param rawKey The raw, unencrypted private key to import.
   * @param passphrase The passphrase to encrypt with.
   * @returns Returns the address of the new account.
   * @example
   * ```javascript
   * const rawKey = "0x0123456789012345678901234567890123456789012345678901234567890123";
   * const passphrase = "passphrase";
   *
   * const address = await provider.send("personal_importRawKey",[rawKey, passphrase] );
   * console.log(address);
   * ```
   */
  @assertArgLength(2)
  async personal_importRawKey(rawKey: DATA, passphrase: string) {
    if (typeof passphrase !== "string") {
      throw new Error("missing value for required argument `passphrase`");
    }

    const wallet = this.#wallet;
    const newAccount = Wallet.createAccountFromPrivateKey(Data.from(rawKey));
    const address = newAccount.address;
    const strAddress = address.toString();
    const encryptedKeyFile = await wallet.encrypt(
      newAccount.privateKey,
      passphrase
    );
    wallet.encryptedKeyFiles.set(strAddress, encryptedKeyFile);
    wallet.addresses.push(strAddress);
    wallet.knownAccounts.add(strAddress);
    return newAccount.address;
  }

  /**
   * Locks the account. The account can no longer be used to send transactions.
   * @param address The account address to be locked.
   * @returns Returns `true` if the account was locked, otherwise `false`.
   * @example
   * ```javascript
   * const [account] = await provider.send("personal_listAccounts");
   * const isLocked = await provider.send("personal_lockAccount", [account] );
   * console.log(isLocked);
   * ```
   */
  @assertArgLength(1)
  async personal_lockAccount(address: DATA) {
    return this.#wallet.lockAccount(address.toLowerCase());
  }

  // TODO: example doesn't return correct value
  /**
   * Unlocks the account for use.
   *
   * The unencrypted key will be held in memory until the unlock duration
   * expires. The unlock duration defaults to 300 seconds. An explicit duration
   * of zero seconds unlocks the key until geth exits.
   *
   * The account can be used with `eth_sign` and `eth_sendTransaction` while it is
   * unlocked.
   * @param address The address of the account to unlock.
   * @param passphrase Passphrase to unlock the account.
   * @param duration (Default: 300) Duration in seconds how long the account
   * should remain unlocked for. Set to 0 to disable automatic locking.
   * @returns `true` if it worked. Throws an error or returns `false` if it did not.
   * @example
   * ```javascript
   * // generate an account
   * const passphrase = "passphrase";
   * const newAccount = await provider.send("personal_newAccount", [passphrase] );
   * const isUnlocked = await provider.send("personal_unlockAccount", [newAccount, passphrase] );
   * console.log(isUnlocked);
   * ```
   */
  @assertArgLength(2, 3)
  async personal_unlockAccount(
    address: DATA,
    passphrase: string,
    duration: number = 300
  ) {
    return this.#wallet.unlockAccount(
      address.toLowerCase(),
      passphrase,
      duration
    );
  }

  /**
   * Validate the given passphrase and submit transaction.
   *
   * The transaction is the same argument as for `eth_sendTransaction` and
   * contains the from address. If the passphrase can be used to decrypt the
   * private key belonging to `tx.from` the transaction is verified, signed and
   * send onto the network. The account is not unlocked globally in the node
   * and cannot be used in other RPC calls.
   *
   * Transaction call object:
   * * `from`: `DATA`, 20 bytes (optional) - The address the transaction is sent from.
   * * `to`: `DATA`, 20 bytes - The address the transaction is sent to.
   * * `gas`: `QUANTITY` (optional) - Integer of the maximum gas allowance for the transaction.
   * * `gasPrice`: `QUANTITY` (optional) - Integer of the price of gas in wei.
   * * `value`: `QUANTITY` (optional) - Integer of the value in wei.
   * * `data`: `DATA` (optional) - Hash of the method signature and the ABI encoded parameters.
   *
   * @param txData - The transaction call object as seen in source.
   * @param passphrase - The passphrase to decrpyt the private key belonging to `tx.from`.
   * @returns The transaction hash or if unsuccessful an error.
   * @example
   * ```javascript
   * const passphrase = "passphrase";
   * const newAccount = await provider.send("personal_newAccount", [passphrase] );
   * const [to] = await provider.send("personal_listAccounts");
   *
   * // use account and passphrase to send the transaction
   * const txHash = await provider.send("personal_sendTransaction", [{ from: newAccount, to, gasLimit: "0x5b8d80" }, passphrase] );
   * console.log(txHash);
   * ```
   */
  @assertArgLength(2)
  async personal_sendTransaction(transaction: any, passphrase: string) {
    const blockchain = this.#blockchain;
    const tx = TransactionFactory.fromRpc(transaction, blockchain.common);
    const from = tx.from;
    if (from == null) {
      throw new Error("from not found; is required");
    }

    const fromString = tx.from.toString();

    const wallet = this.#wallet;
    const encryptedKeyFile = wallet.encryptedKeyFiles.get(fromString);
    if (encryptedKeyFile === undefined) {
      throw new Error("no key for given address or file");
    }

    if (encryptedKeyFile !== null) {
      const secretKey = await wallet.decrypt(encryptedKeyFile, passphrase);
      tx.signAndHash(secretKey);
    }

    return blockchain.queueTransaction(tx);
  }
  /**
   * Validates the given passphrase and signs a transaction that can be
   * submitted to the network at a later time using `eth_sendRawTransaction`.
   *
   * The transaction is the same argument as for `eth_signTransaction` and
   * contains the from address. If the passphrase can be used to decrypt the
   * private key belogging to `tx.from` the transaction is verified and signed.
   * The account is not unlocked globally in the node and cannot be used in other RPC calls.
   *
   * Transaction call object:
   * * `from`: `DATA`, 20 bytes (optional) - The address the transaction is sent from.
   * * `to`: `DATA`, 20 bytes - The address the transaction is sent to.
   * * `gas`: `QUANTITY` (optional) - Integer of the maximum gas allowance for the transaction.
   * * `gasPrice`: `QUANTITY` (optional) - Integer of the price of gas in wei.
   * * `value`: `QUANTITY` (optional) - Integer of the value in wei.
   * * `data`: `DATA` (optional) - Hash of the method signature and the ABI encoded parameters.
   *
   * @param transaction - The transaction call object as seen in source.
   * @returns The raw, signed transaction.
   * @example
   * ```javascript
   * const [to] = await provider.request({ method: "eth_accounts", params: [] });
   * const passphrase = "passphrase";
   * const from = await provider.send("personal_newAccount", [passphrase] );
   * await provider.request({ method: "eth_subscribe", params: ["newHeads"] });
   * const signedTx = await provider.request({ method: "personal_signTransaction", params: [{ from, to }, passphrase] });
   * console.log(signedTx)
   * ```
   */
  @assertArgLength(2)
  async personal_signTransaction(
    transaction: TypedRpcTransaction,
    passphrase: string
  ) {
    const blockchain = this.#blockchain;
    const tx = TransactionFactory.fromRpc(transaction, blockchain.common);

    if (tx.from == null) {
      throw new Error("from not found; is required");
    }
    const fromString = tx.from.toString();

    const wallet = this.#wallet;
    const encryptedKeyFile = wallet.encryptedKeyFiles.get(fromString);
    if (encryptedKeyFile === undefined || encryptedKeyFile === null) {
      throw new Error("no key for given address or file");
    }

    const secretKey = await wallet.decrypt(encryptedKeyFile, passphrase);
    tx.signAndHash(secretKey);
    return Data.from(tx.serialized).toString();
  }
  //#endregion

  //#region rpc
  /**
   * Returns object of RPC modules.
   * @returns RPC modules.
   * @example
   * ```javascript
   * console.log(await provider.send("rpc_modules"));
   * ```
   */
  @assertArgLength(0)
  async rpc_modules() {
    return RPC_MODULES;
  }
  //endregion

  //#region shh

  /**
   * Creates new whisper identity in the client.
   *
   * @returns The address of the new identity.
   * @example
   * ```javascript
   * console.log(await provider.send("shh_newIdentity"));
   * ```
   */
  @assertArgLength(0)
  async shh_newIdentity() {
    return "0x00";
  }

  /**
   * Checks if the client hold the private keys for a given identity.
   *
   * @param address - The identity address to check.
   * @returns Returns `true` if the client holds the private key for that identity, otherwise `false`.
   * @example
   * ```javascript
   * console.log(await provider.send("shh_hasIdentity", ["0x0"] ));
   * ```
   */
  @assertArgLength(1)
  async shh_hasIdentity(address: DATA) {
    return false;
  }

  /**
   * Creates a new group.
   *
   * @returns The address of the new group.
   */
  @assertArgLength(0)
  async shh_newGroup() {
    return "0x00";
  }

  /**
   * Adds a whisper identity to the group.
   *
   * @param address The identity address to add to a group.
   * @returns `true` if the identity was successfully added to the group, otherwise `false`.
   * @example
   * ```javascript
   * console.log(await provider.send("shh_addToGroup", ["0x0"] ));
   * ```
   */
  @assertArgLength(1)
  async shh_addToGroup(address: DATA) {
    return false;
  }

  /**
   * Creates filter to notify, when client receives whisper message matching the filter options.
   *
   * @param to (optional) Identity of the receiver. When present it will try to decrypt any incoming message
   *  if the client holds the private key to this identity.
   * @param topics Array of topics which the incoming message's topics should match.
   * @returns Returns `true` if the identity was successfully added to the group, otherwise `false`.
   * @example
   * ```javascript
   * console.log(await provider.send("shh_newFilter", ["0x0", []] ));
   * ```
   */
  @assertArgLength(2)
  async shh_newFilter(to: DATA, topics: DATA[]) {
    return false;
  }

  /**
   * Uninstalls a filter with given id. Should always be called when watch is no longer needed.
<<<<<<< HEAD
   * Additonally filters timeout when they aren't requested with `shh_getFilterChanges` for a period of time.
=======
   * Additionally filters timeout when they aren't requested with `shh_getFilterChanges` for a period of time.
>>>>>>> 4fc3f2a3
   *
   * @param id The filter id. Ex: "0x7"
   * @returns `true` if the filter was successfully uninstalled, otherwise `false`.
   * @example
   * ```javascript
   * console.log(await provider.send("shh_uninstallFilter", ["0x0"] ));
   * ```
   */
  @assertArgLength(1)
  async shh_uninstallFilter(id: QUANTITY) {
    return false;
  }

  /**
   * Polling method for whisper filters. Returns new messages since the last call of this method.
   *
   * @param id - The filter id. Ex: "0x7"
   * @returns More Info: https://github.com/ethereum/wiki/wiki/JSON-RPC#shh_getfilterchanges
   * @example
   * ```javascript
   * console.log(await provider.send("shh_getFilterChanges", ["0x0"] ));
   * ```
   */
  @assertArgLength(1)
  async shh_getFilterChanges(id: QUANTITY) {
    return [];
  }

  /**
   * Get all messages matching a filter. Unlike shh_getFilterChanges this returns all messages.
   *
   * @param id The filter id. Ex: "0x7"
   * @returns See: `shh_getFilterChanges`.
   * @example
   * ```javascript
   * console.log(await provider.send("shh_getMessages", ["0x0"] ));
   * ```
   */
  @assertArgLength(1)
  async shh_getMessages(id: QUANTITY) {
    return false;
  }

  /**
   * Creates a whisper message and injects it into the network for distribution.
   *
   * @param postData
   * @returns Returns `true` if the message was sent, otherwise `false`.
   * @example
   * ```javascript
   * console.log(await provider.send("shh_post", [{}] ));
   * ```
   */
  @assertArgLength(1)
  async shh_post(postData: WhisperPostObject) {
    return false;
  }

  /**
   * Returns the current whisper protocol version.
   *
   * @returns The current whisper protocol version.
   * @example
   * ```javascript
   * console.log(await provider.send("shh_version"));
   * ```
   */
  @assertArgLength(0)
  async shh_version() {
    return "2";
  }
  //#endregion
}<|MERGE_RESOLUTION|>--- conflicted
+++ resolved
@@ -17,12 +17,8 @@
   SubscriptionId,
   SubscriptionName,
   TraceTransactionResult,
-<<<<<<< HEAD
-  TransactionTraceOptions
-=======
   TransactionTraceOptions,
   EthereumRawAccount
->>>>>>> 4fc3f2a3
 } from "@ganache/ethereum-utils";
 import { Block, RuntimeBlock } from "@ganache/ethereum-block";
 import {
@@ -34,9 +30,6 @@
 import { toRpcSig, ecsign, hashPersonalMessage } from "ethereumjs-util";
 import { TypedData as NotTypedData, signTypedData_v4 } from "eth-sig-util";
 import { EthereumInternalOptions } from "@ganache/ethereum-options";
-<<<<<<< HEAD
-import { types, Data, Quantity, PromiEvent, utils } from "@ganache/utils";
-=======
 import {
   types,
   Data,
@@ -45,7 +38,6 @@
   utils,
   JsonRpcTypes
 } from "@ganache/utils";
->>>>>>> 4fc3f2a3
 import Blockchain from "./blockchain";
 import Wallet from "./wallet";
 import { $INLINE_JSON } from "ts-transformer-inline-file";
@@ -942,16 +934,6 @@
    * ```
    */
   @assertArgLength(1)
-<<<<<<< HEAD
-  async eth_getBlockTransactionCountByNumber(number: QUANTITY | Tag) {
-    const rawBlock = await this.#blockchain.blocks.getRaw(number);
-    if (rawBlock) {
-      const data = rlpDecode(rawBlock);
-      return Quantity.from((data[1] as any).length);
-    } else {
-      return null;
-    }
-=======
   async eth_getBlockTransactionCountByNumber(blockNumber: QUANTITY | Tag) {
     const { blocks } = this.#blockchain;
     const blockNum = blocks.getEffectiveNumber(blockNumber);
@@ -960,7 +942,6 @@
 
     const [, rawTransactions] = decode<GanacheRawBlock>(rawBlock);
     return Quantity.from(rawTransactions.length);
->>>>>>> 4fc3f2a3
   }
 
   /**
@@ -991,16 +972,6 @@
    */
   @assertArgLength(1)
   async eth_getBlockTransactionCountByHash(hash: DATA) {
-<<<<<<< HEAD
-    const number = await this.#blockchain.blocks.getNumberFromHash(hash);
-    if (number) {
-      return this.eth_getBlockTransactionCountByNumber(
-        Quantity.from(number).toNumber()
-      );
-    } else {
-      return null;
-    }
-=======
     const { blocks } = this.#blockchain;
     const blockNum = await blocks.getNumberFromHash(hash);
     if (!blockNum) return null;
@@ -1010,7 +981,6 @@
 
     const [, rawTransactions] = decode<GanacheRawBlock>(rawBlock);
     return Quantity.from(rawTransactions.length);
->>>>>>> 4fc3f2a3
   }
 
   /**
@@ -1427,50 +1397,8 @@
    */
   @assertArgLength(1, 2)
   async eth_getCode(address: DATA, blockNumber: QUANTITY | Tag = Tag.LATEST) {
-<<<<<<< HEAD
-    const blockchain = this.#blockchain;
-    const blockProm = blockchain.blocks.getRaw(blockNumber);
-
-    const trie = blockchain.trie.copy();
-    const block = await blockProm;
-    if (!block) throw new Error("header not found");
-
-    const blockData = (rlpDecode(block) as unknown) as [
-      [Buffer, Buffer, Buffer, Buffer /* stateRoot */] /* header */,
-      Buffer[],
-      Buffer[]
-    ];
-    const headerData = blockData[0];
-    const blockStateRoot = headerData[3];
-    trie.root = blockStateRoot;
-
-    const addressDataPromise = this.#blockchain.getFromTrie(
-      trie,
-      Address.from(address).toBuffer()
-    );
-
-    const addressData = await addressDataPromise;
-    // An address's codeHash is stored in the 4th rlp entry
-    const codeHash = ((rlpDecode(addressData) as any) as [
-      Buffer /*nonce*/,
-      Buffer /*amount*/,
-      Buffer /*stateRoot*/,
-      Buffer /*codeHash*/
-    ])[3];
-    // if this address isn't a contract, return 0x
-    if (!codeHash || KECCAK256_NULL.equals(codeHash)) {
-      return Data.from("0x");
-    }
-    return new Promise((resolve, reject) => {
-      trie.getRaw(codeHash, (err: Error, data: Buffer) => {
-        if (err) return void reject(err);
-        resolve(Data.from(data));
-      });
-    });
-=======
     const { accounts } = this.#blockchain;
     return accounts.getCode(Address.from(address), blockNumber);
->>>>>>> 4fc3f2a3
   }
 
   /**
@@ -1774,11 +1702,7 @@
    * ```
    */
   @assertArgLength(1)
-<<<<<<< HEAD
   async eth_sendRawTransaction(transaction: DATA) {
-=======
-  async eth_sendRawTransaction(transaction: string) {
->>>>>>> 4fc3f2a3
     const blockchain = this.#blockchain;
     const tx = TransactionFactory.fromString(transaction, blockchain.common);
     return blockchain.queueTransaction(tx);
@@ -2571,11 +2495,7 @@
    * return storage data given a starting key and max number of entries to return.
    *
    * @param blockHash Hash of a block.
-<<<<<<< HEAD
-   * @param txIndex Integer of the transaction index position.
-=======
    * @param transactionIndex Integer of the transaction index position.
->>>>>>> 4fc3f2a3
    * @param contractAddress Address of the contract.
    * @param startKey Hash of the start key for grabbing storage entries.
    * @param maxResult Integer of maximum number of storage entries to return.
@@ -2614,27 +2534,16 @@
    */
   async debug_storageRangeAt(
     blockHash: DATA,
-<<<<<<< HEAD
     transactionIndex: QUANTITY,
     contractAddress: DATA,
     keyStart: DATA,
     maxResult: QUANTITY
-=======
-    transactionIndex: number,
-    contractAddress: DATA,
-    startKey: DATA,
-    maxResult: number
->>>>>>> 4fc3f2a3
   ): Promise<StorageRangeResult> {
     return this.#blockchain.storageRangeAt(
       blockHash,
       Quantity.from(transactionIndex).toNumber(),
       contractAddress,
-<<<<<<< HEAD
       keyStart,
-=======
-      startKey,
->>>>>>> 4fc3f2a3
       Quantity.from(maxResult).toNumber()
     );
   }
@@ -2976,11 +2885,7 @@
 
   /**
    * Uninstalls a filter with given id. Should always be called when watch is no longer needed.
-<<<<<<< HEAD
-   * Additonally filters timeout when they aren't requested with `shh_getFilterChanges` for a period of time.
-=======
    * Additionally filters timeout when they aren't requested with `shh_getFilterChanges` for a period of time.
->>>>>>> 4fc3f2a3
    *
    * @param id The filter id. Ex: "0x7"
    * @returns `true` if the filter was successfully uninstalled, otherwise `false`.
