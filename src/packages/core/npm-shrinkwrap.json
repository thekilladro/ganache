{
	"name": "@ganache/core",
	"version": "0.1.0",
	"lockfileVersion": 1,
	"requires": true,
	"dependencies": {
		"@trufflesuite/uws-js-unofficial": {
			"version": "18.14.0-unofficial.3",
			"resolved": "https://registry.npmjs.org/@trufflesuite/uws-js-unofficial/-/uws-js-unofficial-18.14.0-unofficial.3.tgz",
			"integrity": "sha512-mkKXVhtGnUPqaFDXMJ/6yJ06orHrAdT2oFPICgDOWX3iyV15vLXjAsFs5IF7ZGg2/mK3DLwrHNUEhchuPePtrw==",
			"requires": {
				"body-parser": "^1.19.0",
				"esm": "^3.2.25",
				"express": "^4.17.1",
				"ws": "^7.4.4"
<<<<<<< HEAD
=======
			},
			"dependencies": {
				"ws": {
					"version": "7.5.3",
					"resolved": "https://registry.npmjs.org/ws/-/ws-7.5.3.tgz",
					"integrity": "sha512-kQ/dHIzuLrS6Je9+uv81ueZomEwH0qVYstcAQ4/Z93K8zeko9gtAbttJWzoC5ukqXY1PpoouV3+VSOqEAFt5wg=="
				}
>>>>>>> 3c9cf8c5
			}
		},
		"@types/cookiejar": {
			"version": "2.1.2",
			"resolved": "https://registry.npmjs.org/@types/cookiejar/-/cookiejar-2.1.2.tgz",
			"integrity": "sha512-t73xJJrvdTjXrn4jLS9VSGRbz0nUY3cl2DMGDU48lKl+HR9dbbjW2A9r3g40VA++mQpy6uuHg33gy7du2BKpog==",
			"dev": true
		},
		"@types/node": {
<<<<<<< HEAD
			"version": "16.4.13",
			"resolved": "https://registry.npmjs.org/@types/node/-/node-16.4.13.tgz",
			"integrity": "sha512-bLL69sKtd25w7p1nvg9pigE4gtKVpGTPojBFLMkGHXuUgap2sLqQt2qUnqmVCDfzGUL0DRNZP+1prIZJbMeAXg==",
=======
			"version": "16.4.1",
			"resolved": "https://registry.npmjs.org/@types/node/-/node-16.4.1.tgz",
			"integrity": "sha512-UW7cbLqf/Wu5XH2RKKY1cHwUNLicIDRLMraYKz+HHAerJ0ZffUEk+fMnd8qU2JaS6cAy0r8tsaf7yqHASf/Y0Q==",
>>>>>>> 3c9cf8c5
			"dev": true
		},
		"@types/promise.allsettled": {
			"version": "1.0.3",
			"resolved": "https://registry.npmjs.org/@types/promise.allsettled/-/promise.allsettled-1.0.3.tgz",
			"integrity": "sha512-b/IFHHTkYkTqu41IH9UtpICwqrpKj2oNlb4KHPzFQDMiz+h1BgAeATeO0/XTph4+UkH9W2U0E4B4j64KWOovag==",
			"dev": true
		},
		"@types/superagent": {
			"version": "4.1.10",
			"resolved": "https://registry.npmjs.org/@types/superagent/-/superagent-4.1.10.tgz",
			"integrity": "sha512-xAgkb2CMWUMCyVc/3+7iQfOEBE75NvuZeezvmixbUw3nmENf2tCnQkW5yQLTYqvXUQ+R6EXxdqKKbal2zM5V/g==",
			"dev": true,
			"requires": {
				"@types/cookiejar": "*",
				"@types/node": "*"
			}
		},
		"accepts": {
			"version": "1.3.7",
			"resolved": "https://registry.npmjs.org/accepts/-/accepts-1.3.7.tgz",
			"integrity": "sha512-Il80Qs2WjYlJIBNzNkK6KYqlVMTbZLXgHx2oT0pU/fjRHyEp+PEfEPY0R3WCwAGVOtauxh1hOxNgIf5bv7dQpA==",
			"requires": {
				"mime-types": "~2.1.24",
				"negotiator": "0.6.2"
			}
		},
		"aggregate-error": {
			"version": "3.1.0",
			"resolved": "https://registry.npmjs.org/aggregate-error/-/aggregate-error-3.1.0.tgz",
			"integrity": "sha512-4I7Td01quW/RpocfNayFdFVk1qSuoh0E7JrbRJ16nH01HhKFQ88INq9Sd+nd72zqRySlr9BmDA8xlEJ6vJMrYA==",
			"requires": {
				"clean-stack": "^2.0.0",
				"indent-string": "^4.0.0"
			}
		},
		"array-flatten": {
			"version": "1.1.1",
			"resolved": "https://registry.npmjs.org/array-flatten/-/array-flatten-1.1.1.tgz",
			"integrity": "sha1-ml9pkFGx5wczKPKgCJaLZOopVdI="
		},
		"array.prototype.map": {
			"version": "1.0.3",
			"resolved": "https://registry.npmjs.org/array.prototype.map/-/array.prototype.map-1.0.3.tgz",
			"integrity": "sha512-nNcb30v0wfDyIe26Yif3PcV1JXQp4zEeEfupG7L4SRjnD6HLbO5b2a7eVSba53bOx4YCHYMBHt+Fp4vYstneRA==",
			"requires": {
				"call-bind": "^1.0.0",
				"define-properties": "^1.1.3",
				"es-abstract": "^1.18.0-next.1",
				"es-array-method-boxes-properly": "^1.0.0",
				"is-string": "^1.0.5"
			}
		},
		"asynckit": {
			"version": "0.4.0",
			"resolved": "https://registry.npmjs.org/asynckit/-/asynckit-0.4.0.tgz",
			"integrity": "sha1-x57Zf380y48robyXkLzDZkdLS3k=",
			"dev": true
		},
		"body-parser": {
			"version": "1.19.0",
			"resolved": "https://registry.npmjs.org/body-parser/-/body-parser-1.19.0.tgz",
			"integrity": "sha512-dhEPs72UPbDnAQJ9ZKMNTP6ptJaionhP5cBb541nXPlW60Jepo9RV/a4fX4XWW9CuFNK22krhrj1+rgzifNCsw==",
			"requires": {
				"bytes": "3.1.0",
				"content-type": "~1.0.4",
				"debug": "2.6.9",
				"depd": "~1.1.2",
				"http-errors": "1.7.2",
				"iconv-lite": "0.4.24",
				"on-finished": "~2.3.0",
				"qs": "6.7.0",
				"raw-body": "2.4.0",
				"type-is": "~1.6.17"
			}
		},
		"bytes": {
			"version": "3.1.0",
			"resolved": "https://registry.npmjs.org/bytes/-/bytes-3.1.0.tgz",
			"integrity": "sha512-zauLjrfCG+xvoyaqLoV8bLVXXNGC4JqlxFCutSDWA6fJrTo2ZuvLYTqZ7aHBLZSMOopbzwv8f+wZcVzfVTI2Dg=="
		},
		"call-bind": {
			"version": "1.0.2",
			"resolved": "https://registry.npmjs.org/call-bind/-/call-bind-1.0.2.tgz",
			"integrity": "sha512-7O+FbCihrB5WGbFYesctwmTKae6rOiIzmz1icreWJ+0aA7LJfuqhEso2T9ncpcFtzMQtzXf2QGGueWJGTYsqrA==",
			"requires": {
				"function-bind": "^1.1.1",
				"get-intrinsic": "^1.0.2"
			}
		},
		"clean-stack": {
			"version": "2.2.0",
			"resolved": "https://registry.npmjs.org/clean-stack/-/clean-stack-2.2.0.tgz",
			"integrity": "sha512-4diC9HaTE+KRAMWhDhrGOECgWZxoevMc5TlkObMqNSsVU62PYzXZ/SMTjzyGAFF1YusgxGcSWTEXBhp0CPwQ1A=="
		},
		"combined-stream": {
			"version": "1.0.8",
			"resolved": "https://registry.npmjs.org/combined-stream/-/combined-stream-1.0.8.tgz",
			"integrity": "sha512-FQN4MRfuJeHf7cBbBMJFXhKSDq+2kAArBlmRBvcvFE5BB1HZKXtSFASDhdlz9zOYwxh8lDdnvmMOe/+5cdoEdg==",
			"dev": true,
			"requires": {
				"delayed-stream": "~1.0.0"
			}
		},
		"component-emitter": {
			"version": "1.3.0",
			"resolved": "https://registry.npmjs.org/component-emitter/-/component-emitter-1.3.0.tgz",
			"integrity": "sha512-Rd3se6QB+sO1TwqZjscQrurpEPIfO0/yYnSin6Q/rD3mOutHvUrCAhJub3r90uNb+SESBuE0QYoB90YdfatsRg==",
			"dev": true
		},
		"content-disposition": {
			"version": "0.5.3",
			"resolved": "https://registry.npmjs.org/content-disposition/-/content-disposition-0.5.3.tgz",
			"integrity": "sha512-ExO0774ikEObIAEV9kDo50o+79VCUdEB6n6lzKgGwupcVeRlhrj3qGAfwq8G6uBJjkqLrhT0qEYFcWng8z1z0g==",
			"requires": {
				"safe-buffer": "5.1.2"
			}
		},
		"content-type": {
			"version": "1.0.4",
			"resolved": "https://registry.npmjs.org/content-type/-/content-type-1.0.4.tgz",
			"integrity": "sha512-hIP3EEPs8tB9AT1L+NUqtwOAps4mk2Zob89MWXMHjHWg9milF/j4osnnQLXBCBFBk/tvIG/tUc9mOUJiPBhPXA=="
		},
		"cookie": {
			"version": "0.4.0",
			"resolved": "https://registry.npmjs.org/cookie/-/cookie-0.4.0.tgz",
			"integrity": "sha512-+Hp8fLp57wnUSt0tY0tHEXh4voZRDnoIrZPqlo3DPiI4y9lwg/jqx+1Om94/W6ZaPDOUbnjOt/99w66zk+l1Xg=="
		},
		"cookie-signature": {
			"version": "1.0.6",
			"resolved": "https://registry.npmjs.org/cookie-signature/-/cookie-signature-1.0.6.tgz",
			"integrity": "sha1-4wOogrNCzD7oylE6eZmXNNqzriw="
		},
		"cookiejar": {
			"version": "2.1.2",
			"resolved": "https://registry.npmjs.org/cookiejar/-/cookiejar-2.1.2.tgz",
			"integrity": "sha512-Mw+adcfzPxcPeI+0WlvRrr/3lGVO0bD75SxX6811cxSh1Wbxx7xZBGK1eVtDf6si8rg2lhnUjsVLMFMfbRIuwA==",
			"dev": true
		},
		"debug": {
			"version": "2.6.9",
			"resolved": "https://registry.npmjs.org/debug/-/debug-2.6.9.tgz",
			"integrity": "sha512-bC7ElrdJaJnPbAP+1EotYvqZsb3ecl5wi6Bfi6BJTUcNowp6cvspg0jXznRTKDjm/E7AdgFBVeAPVMNcKGsHMA==",
			"requires": {
				"ms": "2.0.0"
			}
		},
		"define-properties": {
			"version": "1.1.3",
			"resolved": "https://registry.npmjs.org/define-properties/-/define-properties-1.1.3.tgz",
			"integrity": "sha512-3MqfYKj2lLzdMSf8ZIZE/V+Zuy+BgD6f164e8K2w7dgnpKArBDerGYpM46IYYcjnkdPNMjPk9A6VFB8+3SKlXQ==",
			"requires": {
				"object-keys": "^1.0.12"
			}
		},
		"delayed-stream": {
			"version": "1.0.0",
			"resolved": "https://registry.npmjs.org/delayed-stream/-/delayed-stream-1.0.0.tgz",
			"integrity": "sha1-3zrhmayt+31ECqrgsp4icrJOxhk=",
			"dev": true
		},
		"depd": {
			"version": "1.1.2",
			"resolved": "https://registry.npmjs.org/depd/-/depd-1.1.2.tgz",
			"integrity": "sha1-m81S4UwJd2PnSbJ0xDRu0uVgtak="
		},
		"destroy": {
			"version": "1.0.4",
			"resolved": "https://registry.npmjs.org/destroy/-/destroy-1.0.4.tgz",
			"integrity": "sha1-l4hXRCxEdJ5CBmE+N5RiBYJqvYA="
		},
		"ee-first": {
			"version": "1.1.1",
			"resolved": "https://registry.npmjs.org/ee-first/-/ee-first-1.1.1.tgz",
			"integrity": "sha1-WQxhFWsK4vTwJVcyoViyZrxWsh0="
		},
		"emittery": {
			"version": "0.8.1",
			"resolved": "https://registry.npmjs.org/emittery/-/emittery-0.8.1.tgz",
			"integrity": "sha512-uDfvUjVrfGJJhymx/kz6prltenw1u7WrCg1oa94zYY8xxVpLLUu045LAT0dhDZdXG58/EpPL/5kA180fQ/qudg=="
		},
		"encodeurl": {
			"version": "1.0.2",
			"resolved": "https://registry.npmjs.org/encodeurl/-/encodeurl-1.0.2.tgz",
			"integrity": "sha1-rT/0yG7C0CkyL1oCw6mmBslbP1k="
		},
		"es-abstract": {
<<<<<<< HEAD
			"version": "1.18.5",
			"resolved": "https://registry.npmjs.org/es-abstract/-/es-abstract-1.18.5.tgz",
			"integrity": "sha512-DDggyJLoS91CkJjgauM5c0yZMjiD1uK3KcaCeAmffGwZ+ODWzOkPN4QwRbsK5DOFf06fywmyLci3ZD8jLGhVYA==",
=======
			"version": "1.18.3",
			"resolved": "https://registry.npmjs.org/es-abstract/-/es-abstract-1.18.3.tgz",
			"integrity": "sha512-nQIr12dxV7SSxE6r6f1l3DtAeEYdsGpps13dR0TwJg1S8gyp4ZPgy3FZcHBgbiQqnoqSTb+oC+kO4UQ0C/J8vw==",
>>>>>>> 3c9cf8c5
			"requires": {
				"call-bind": "^1.0.2",
				"es-to-primitive": "^1.2.1",
				"function-bind": "^1.1.1",
				"get-intrinsic": "^1.1.1",
				"has": "^1.0.3",
				"has-symbols": "^1.0.2",
				"internal-slot": "^1.0.3",
				"is-callable": "^1.2.3",
				"is-negative-zero": "^2.0.1",
				"is-regex": "^1.1.3",
				"is-string": "^1.0.6",
<<<<<<< HEAD
				"object-inspect": "^1.11.0",
=======
				"object-inspect": "^1.10.3",
>>>>>>> 3c9cf8c5
				"object-keys": "^1.1.1",
				"object.assign": "^4.1.2",
				"string.prototype.trimend": "^1.0.4",
				"string.prototype.trimstart": "^1.0.4",
				"unbox-primitive": "^1.0.1"
			}
		},
		"es-array-method-boxes-properly": {
			"version": "1.0.0",
			"resolved": "https://registry.npmjs.org/es-array-method-boxes-properly/-/es-array-method-boxes-properly-1.0.0.tgz",
			"integrity": "sha512-wd6JXUmyHmt8T5a2xreUwKcGPq6f1f+WwIJkijUqiGcJz1qqnZgP6XIK+QyIWU5lT7imeNxUll48bziG+TSYcA=="
		},
		"es-get-iterator": {
			"version": "1.1.2",
			"resolved": "https://registry.npmjs.org/es-get-iterator/-/es-get-iterator-1.1.2.tgz",
			"integrity": "sha512-+DTO8GYwbMCwbywjimwZMHp8AuYXOS2JZFWoi2AlPOS3ebnII9w/NLpNZtA7A0YLaVDw+O7KFCeoIV7OPvM7hQ==",
			"requires": {
				"call-bind": "^1.0.2",
				"get-intrinsic": "^1.1.0",
				"has-symbols": "^1.0.1",
				"is-arguments": "^1.1.0",
				"is-map": "^2.0.2",
				"is-set": "^2.0.2",
				"is-string": "^1.0.5",
				"isarray": "^2.0.5"
			}
		},
		"es-to-primitive": {
			"version": "1.2.1",
			"resolved": "https://registry.npmjs.org/es-to-primitive/-/es-to-primitive-1.2.1.tgz",
			"integrity": "sha512-QCOllgZJtaUo9miYBcLChTUaHNjJF3PYs1VidD7AwiEj1kYxKeQTctLAezAOH5ZKRH0g2IgPn6KwB4IT8iRpvA==",
			"requires": {
				"is-callable": "^1.1.4",
				"is-date-object": "^1.0.1",
				"is-symbol": "^1.0.2"
			}
		},
		"escape-html": {
			"version": "1.0.3",
			"resolved": "https://registry.npmjs.org/escape-html/-/escape-html-1.0.3.tgz",
			"integrity": "sha1-Aljq5NPQwJdN4cFpGI7wBR0dGYg="
		},
		"esm": {
			"version": "3.2.25",
			"resolved": "https://registry.npmjs.org/esm/-/esm-3.2.25.tgz",
			"integrity": "sha512-U1suiZ2oDVWv4zPO56S0NcR5QriEahGtdN2OR6FiOG4WJvcjBVFB0qI4+eKoWFH483PKGuLuu6V8Z4T5g63UVA=="
		},
		"etag": {
			"version": "1.8.1",
			"resolved": "https://registry.npmjs.org/etag/-/etag-1.8.1.tgz",
			"integrity": "sha1-Qa4u62XvpiJorr/qg6x9eSmbCIc="
		},
		"express": {
			"version": "4.17.1",
			"resolved": "https://registry.npmjs.org/express/-/express-4.17.1.tgz",
			"integrity": "sha512-mHJ9O79RqluphRrcw2X/GTh3k9tVv8YcoyY4Kkh4WDMUYKRZUq0h1o0w2rrrxBqM7VoeUVqgb27xlEMXTnYt4g==",
			"requires": {
				"accepts": "~1.3.7",
				"array-flatten": "1.1.1",
				"body-parser": "1.19.0",
				"content-disposition": "0.5.3",
				"content-type": "~1.0.4",
				"cookie": "0.4.0",
				"cookie-signature": "1.0.6",
				"debug": "2.6.9",
				"depd": "~1.1.2",
				"encodeurl": "~1.0.2",
				"escape-html": "~1.0.3",
				"etag": "~1.8.1",
				"finalhandler": "~1.1.2",
				"fresh": "0.5.2",
				"merge-descriptors": "1.0.1",
				"methods": "~1.1.2",
				"on-finished": "~2.3.0",
				"parseurl": "~1.3.3",
				"path-to-regexp": "0.1.7",
				"proxy-addr": "~2.0.5",
				"qs": "6.7.0",
				"range-parser": "~1.2.1",
				"safe-buffer": "5.1.2",
				"send": "0.17.1",
				"serve-static": "1.14.1",
				"setprototypeof": "1.1.1",
				"statuses": "~1.5.0",
				"type-is": "~1.6.18",
				"utils-merge": "1.0.1",
				"vary": "~1.1.2"
			}
		},
		"fast-safe-stringify": {
			"version": "2.0.8",
			"resolved": "https://registry.npmjs.org/fast-safe-stringify/-/fast-safe-stringify-2.0.8.tgz",
			"integrity": "sha512-lXatBjf3WPjmWD6DpIZxkeSsCOwqI0maYMpgDlx8g4U2qi4lbjA9oH/HD2a87G+KfsUmo5WbJFmqBZlPxtptag==",
			"dev": true
		},
		"finalhandler": {
			"version": "1.1.2",
			"resolved": "https://registry.npmjs.org/finalhandler/-/finalhandler-1.1.2.tgz",
			"integrity": "sha512-aAWcW57uxVNrQZqFXjITpW3sIUQmHGG3qSb9mUah9MgMC4NeWhNOlNjXEYq3HjRAvL6arUviZGGJsBg6z0zsWA==",
			"requires": {
				"debug": "2.6.9",
				"encodeurl": "~1.0.2",
				"escape-html": "~1.0.3",
				"on-finished": "~2.3.0",
				"parseurl": "~1.3.3",
				"statuses": "~1.5.0",
				"unpipe": "~1.0.0"
			}
		},
		"form-data": {
			"version": "3.0.1",
			"resolved": "https://registry.npmjs.org/form-data/-/form-data-3.0.1.tgz",
			"integrity": "sha512-RHkBKtLWUVwd7SqRIvCZMEvAMoGUp0XU+seQiZejj0COz3RI3hWP4sCv3gZWWLjJTd7rGwcsF5eKZGii0r/hbg==",
			"dev": true,
			"requires": {
				"asynckit": "^0.4.0",
				"combined-stream": "^1.0.8",
				"mime-types": "^2.1.12"
			}
		},
		"formidable": {
			"version": "1.2.2",
			"resolved": "https://registry.npmjs.org/formidable/-/formidable-1.2.2.tgz",
			"integrity": "sha512-V8gLm+41I/8kguQ4/o1D3RIHRmhYFG4pnNyonvua+40rqcEmT4+V71yaZ3B457xbbgCsCfjSPi65u/W6vK1U5Q==",
			"dev": true
		},
		"forwarded": {
			"version": "0.2.0",
			"resolved": "https://registry.npmjs.org/forwarded/-/forwarded-0.2.0.tgz",
			"integrity": "sha512-buRG0fpBtRHSTCOASe6hD258tEubFoRLb4ZNA6NxMVHNw2gOcwHo9wyablzMzOA5z9xA9L1KNjk/Nt6MT9aYow=="
		},
		"fresh": {
			"version": "0.5.2",
			"resolved": "https://registry.npmjs.org/fresh/-/fresh-0.5.2.tgz",
			"integrity": "sha1-PYyt2Q2XZWn6g1qx+OSyOhBWBac="
		},
		"function-bind": {
			"version": "1.1.1",
			"resolved": "https://registry.npmjs.org/function-bind/-/function-bind-1.1.1.tgz",
			"integrity": "sha512-yIovAzMX49sF8Yl58fSCWJ5svSLuaibPxXQJFLmBObTuCr0Mf1KiPopGM9NiFjiYBCbfaa2Fh6breQ6ANVTI0A=="
		},
		"get-intrinsic": {
			"version": "1.1.1",
			"resolved": "https://registry.npmjs.org/get-intrinsic/-/get-intrinsic-1.1.1.tgz",
			"integrity": "sha512-kWZrnVM42QCiEA2Ig1bG8zjoIMOgxWwYCEeNdwY6Tv/cOSeGpcoX4pXHfKUxNKVoArnrEr2e9srnAxxGIraS9Q==",
			"requires": {
				"function-bind": "^1.1.1",
				"has": "^1.0.3",
				"has-symbols": "^1.0.1"
			}
		},
		"has": {
			"version": "1.0.3",
			"resolved": "https://registry.npmjs.org/has/-/has-1.0.3.tgz",
			"integrity": "sha512-f2dvO0VU6Oej7RkWJGrehjbzMAjFp5/VKPp5tTpWIV4JHHZK1/BxbFRtf/siA2SWTe09caDmVtYYzWEIbBS4zw==",
			"requires": {
				"function-bind": "^1.1.1"
			}
		},
		"has-bigints": {
			"version": "1.0.1",
			"resolved": "https://registry.npmjs.org/has-bigints/-/has-bigints-1.0.1.tgz",
			"integrity": "sha512-LSBS2LjbNBTf6287JEbEzvJgftkF5qFkmCo9hDRpAzKhUOlJ+hx8dd4USs00SgsUNwc4617J9ki5YtEClM2ffA=="
		},
		"has-symbols": {
			"version": "1.0.2",
			"resolved": "https://registry.npmjs.org/has-symbols/-/has-symbols-1.0.2.tgz",
			"integrity": "sha512-chXa79rL/UC2KlX17jo3vRGz0azaWEx5tGqZg5pO3NUyEJVB17dMruQlzCCOfUvElghKcm5194+BCRvi2Rv/Gw=="
		},
		"has-tostringtag": {
			"version": "1.0.0",
			"resolved": "https://registry.npmjs.org/has-tostringtag/-/has-tostringtag-1.0.0.tgz",
			"integrity": "sha512-kFjcSNhnlGV1kyoGk7OXKSawH5JOb/LzUc5w9B02hOTO0dfFRjbHQKvg1d6cf3HbeUmtU9VbbV3qzZ2Teh97WQ==",
			"requires": {
				"has-symbols": "^1.0.2"
			}
		},
		"http-errors": {
			"version": "1.7.2",
			"resolved": "https://registry.npmjs.org/http-errors/-/http-errors-1.7.2.tgz",
			"integrity": "sha512-uUQBt3H/cSIVfch6i1EuPNy/YsRSOUBXTVfZ+yR7Zjez3qjBz6i9+i4zjNaoqcoFVI4lQJ5plg63TvGfRSDCRg==",
			"requires": {
				"depd": "~1.1.2",
				"inherits": "2.0.3",
				"setprototypeof": "1.1.1",
				"statuses": ">= 1.5.0 < 2",
				"toidentifier": "1.0.0"
			}
		},
		"iconv-lite": {
			"version": "0.4.24",
			"resolved": "https://registry.npmjs.org/iconv-lite/-/iconv-lite-0.4.24.tgz",
			"integrity": "sha512-v3MXnZAcvnywkTUEZomIActle7RXXeedOR31wwl7VlyoXO4Qi9arvSenNQWne1TcRwhCL1HwLI21bEqdpj8/rA==",
			"requires": {
				"safer-buffer": ">= 2.1.2 < 3"
			}
		},
		"indent-string": {
			"version": "4.0.0",
			"resolved": "https://registry.npmjs.org/indent-string/-/indent-string-4.0.0.tgz",
			"integrity": "sha512-EdDDZu4A2OyIK7Lr/2zG+w5jmbuk1DVBnEwREQvBzspBJkCEbRa8GxU1lghYcaGJCnRWibjDXlq779X1/y5xwg=="
		},
		"inherits": {
			"version": "2.0.3",
			"resolved": "https://registry.npmjs.org/inherits/-/inherits-2.0.3.tgz",
			"integrity": "sha1-Yzwsg+PaQqUC9SRmAiSA9CCCYd4="
<<<<<<< HEAD
		},
		"internal-slot": {
			"version": "1.0.3",
			"resolved": "https://registry.npmjs.org/internal-slot/-/internal-slot-1.0.3.tgz",
			"integrity": "sha512-O0DB1JC/sPyZl7cIo78n5dR7eUSwwpYPiXRhTzNxZVAMUuB8vlnRFyLxdrVToks6XPLVnFfbzaVd5WLjhgg+vA==",
			"requires": {
				"get-intrinsic": "^1.1.0",
				"has": "^1.0.3",
				"side-channel": "^1.0.4"
			}
=======
>>>>>>> 3c9cf8c5
		},
		"ipaddr.js": {
			"version": "1.9.1",
			"resolved": "https://registry.npmjs.org/ipaddr.js/-/ipaddr.js-1.9.1.tgz",
			"integrity": "sha512-0KI/607xoxSToH7GjN1FfSbLoU0+btTicjsQSWQlh/hZykN8KpmMf7uYwPW3R+akZ6R/w18ZlXSHBYXiYUPO3g=="
		},
		"is-arguments": {
			"version": "1.1.1",
			"resolved": "https://registry.npmjs.org/is-arguments/-/is-arguments-1.1.1.tgz",
			"integrity": "sha512-8Q7EARjzEnKpt/PCD7e1cgUS0a6X8u5tdSiMqXhojOdoV9TsMsiO+9VLC5vAmO8N7/GmXn7yjR8qnA6bVAEzfA==",
			"requires": {
				"call-bind": "^1.0.2",
				"has-tostringtag": "^1.0.0"
			}
		},
		"is-bigint": {
<<<<<<< HEAD
			"version": "1.0.3",
			"resolved": "https://registry.npmjs.org/is-bigint/-/is-bigint-1.0.3.tgz",
			"integrity": "sha512-ZU538ajmYJmzysE5yU4Y7uIrPQ2j704u+hXFiIPQExpqzzUbpe5jCPdTfmz7jXRxZdvjY3KZ3ZNenoXQovX+Dg=="
		},
		"is-boolean-object": {
			"version": "1.1.2",
			"resolved": "https://registry.npmjs.org/is-boolean-object/-/is-boolean-object-1.1.2.tgz",
			"integrity": "sha512-gDYaKHJmnj4aWxyj6YHyXVpdQawtVLHU5cb+eztPGczf6cjuTdwve5ZIEfgXqH4e57An1D1AKf8CZ3kYrQRqYA==",
			"requires": {
				"call-bind": "^1.0.2",
				"has-tostringtag": "^1.0.0"
=======
			"version": "1.0.2",
			"resolved": "https://registry.npmjs.org/is-bigint/-/is-bigint-1.0.2.tgz",
			"integrity": "sha512-0JV5+SOCQkIdzjBK9buARcV804Ddu7A0Qet6sHi3FimE9ne6m4BGQZfRn+NZiXbBk4F4XmHfDZIipLj9pX8dSA=="
		},
		"is-boolean-object": {
			"version": "1.1.1",
			"resolved": "https://registry.npmjs.org/is-boolean-object/-/is-boolean-object-1.1.1.tgz",
			"integrity": "sha512-bXdQWkECBUIAcCkeH1unwJLIpZYaa5VvuygSyS/c2lf719mTKZDU5UdDRlpd01UjADgmW8RfqaP+mRaVPdr/Ng==",
			"requires": {
				"call-bind": "^1.0.2"
>>>>>>> 3c9cf8c5
			}
		},
		"is-callable": {
			"version": "1.2.4",
			"resolved": "https://registry.npmjs.org/is-callable/-/is-callable-1.2.4.tgz",
			"integrity": "sha512-nsuwtxZfMX67Oryl9LCQ+upnC0Z0BgpwntpS89m1H/TLF0zNfzfLMV/9Wa/6MZsj0acpEjAO0KF1xT6ZdLl95w=="
		},
		"is-date-object": {
<<<<<<< HEAD
			"version": "1.0.5",
			"resolved": "https://registry.npmjs.org/is-date-object/-/is-date-object-1.0.5.tgz",
			"integrity": "sha512-9YQaSxsAiSwcvS33MBk3wTCVnWK+HhF8VZR2jRxehM16QcVOdHqPn4VPHmRK4lSr38n9JriurInLcP90xsYNfQ==",
			"requires": {
				"has-tostringtag": "^1.0.0"
			}
=======
			"version": "1.0.4",
			"resolved": "https://registry.npmjs.org/is-date-object/-/is-date-object-1.0.4.tgz",
			"integrity": "sha512-/b4ZVsG7Z5XVtIxs/h9W8nvfLgSAyKYdtGWQLbqy6jA1icmgjf8WCoTKgeS4wy5tYaPePouzFMANbnj94c2Z+A=="
>>>>>>> 3c9cf8c5
		},
		"is-map": {
			"version": "2.0.2",
			"resolved": "https://registry.npmjs.org/is-map/-/is-map-2.0.2.tgz",
			"integrity": "sha512-cOZFQQozTha1f4MxLFzlgKYPTyj26picdZTx82hbc/Xf4K/tZOOXSCkMvU4pKioRXGDLJRn0GM7Upe7kR721yg=="
		},
		"is-negative-zero": {
			"version": "2.0.1",
			"resolved": "https://registry.npmjs.org/is-negative-zero/-/is-negative-zero-2.0.1.tgz",
			"integrity": "sha512-2z6JzQvZRa9A2Y7xC6dQQm4FSTSTNWjKIYYTt4246eMTJmIo0Q+ZyOsU66X8lxK1AbB92dFeglPLrhwpeRKO6w=="
		},
		"is-number-object": {
<<<<<<< HEAD
			"version": "1.0.6",
			"resolved": "https://registry.npmjs.org/is-number-object/-/is-number-object-1.0.6.tgz",
			"integrity": "sha512-bEVOqiRcvo3zO1+G2lVMy+gkkEm9Yh7cDMRusKKu5ZJKPUYSJwICTKZrNKHA2EbSP0Tu0+6B/emsYNHZyn6K8g==",
			"requires": {
				"has-tostringtag": "^1.0.0"
			}
		},
		"is-regex": {
			"version": "1.1.4",
			"resolved": "https://registry.npmjs.org/is-regex/-/is-regex-1.1.4.tgz",
			"integrity": "sha512-kvRdxDsxZjhzUX07ZnLydzS1TU/TJlTUHHY4YLL87e37oUA49DfkLqgy+VjFocowy29cKvcSiu+kIv728jTTVg==",
			"requires": {
				"call-bind": "^1.0.2",
				"has-tostringtag": "^1.0.0"
=======
			"version": "1.0.5",
			"resolved": "https://registry.npmjs.org/is-number-object/-/is-number-object-1.0.5.tgz",
			"integrity": "sha512-RU0lI/n95pMoUKu9v1BZP5MBcZuNSVJkMkAG2dJqC4z2GlkGUNeH68SuHuBKBD/XFe+LHZ+f9BKkLET60Niedw=="
		},
		"is-regex": {
			"version": "1.1.3",
			"resolved": "https://registry.npmjs.org/is-regex/-/is-regex-1.1.3.tgz",
			"integrity": "sha512-qSVXFz28HM7y+IWX6vLCsexdlvzT1PJNFSBuaQLQ5o0IEw8UDYW6/2+eCMVyIsbM8CNLX2a/QWmSpyxYEHY7CQ==",
			"requires": {
				"call-bind": "^1.0.2",
				"has-symbols": "^1.0.2"
>>>>>>> 3c9cf8c5
			}
		},
		"is-set": {
			"version": "2.0.2",
			"resolved": "https://registry.npmjs.org/is-set/-/is-set-2.0.2.tgz",
			"integrity": "sha512-+2cnTEZeY5z/iXGbLhPrOAaK/Mau5k5eXq9j14CpRTftq0pAJu2MwVRSZhyZWBzx3o6X795Lz6Bpb6R0GKf37g=="
		},
		"is-string": {
<<<<<<< HEAD
			"version": "1.0.7",
			"resolved": "https://registry.npmjs.org/is-string/-/is-string-1.0.7.tgz",
			"integrity": "sha512-tE2UXzivje6ofPW7l23cjDOMa09gb7xlAqG6jG5ej6uPV32TlWP3NKPigtaGeHNu9fohccRYvIiZMfOOnOYUtg==",
			"requires": {
				"has-tostringtag": "^1.0.0"
			}
=======
			"version": "1.0.6",
			"resolved": "https://registry.npmjs.org/is-string/-/is-string-1.0.6.tgz",
			"integrity": "sha512-2gdzbKUuqtQ3lYNrUTQYoClPhm7oQu4UdpSZMp1/DGgkHBT8E2Z1l0yMdb6D4zNAxwDiMv8MdulKROJGNl0Q0w=="
>>>>>>> 3c9cf8c5
		},
		"is-symbol": {
			"version": "1.0.4",
			"resolved": "https://registry.npmjs.org/is-symbol/-/is-symbol-1.0.4.tgz",
			"integrity": "sha512-C/CPBqKWnvdcxqIARxyOh4v1UUEOCHpgDa0WYgpKDFMszcrPcffg5uhwSgPCLD2WWxmq6isisz87tzT01tuGhg==",
			"requires": {
				"has-symbols": "^1.0.2"
			}
		},
		"isarray": {
			"version": "2.0.5",
			"resolved": "https://registry.npmjs.org/isarray/-/isarray-2.0.5.tgz",
			"integrity": "sha512-xHjhDr3cNBK0BzdUJSPXZntQUx/mwMS5Rw4A7lPJ90XGAO6ISP/ePDNuo0vhqOZU+UD5JoodwCAAoZQd3FeAKw=="
		},
		"iterate-iterator": {
			"version": "1.0.1",
			"resolved": "https://registry.npmjs.org/iterate-iterator/-/iterate-iterator-1.0.1.tgz",
			"integrity": "sha512-3Q6tudGN05kbkDQDI4CqjaBf4qf85w6W6GnuZDtUVYwKgtC1q8yxYX7CZed7N+tLzQqS6roujWvszf13T+n9aw=="
		},
		"iterate-value": {
			"version": "1.0.2",
			"resolved": "https://registry.npmjs.org/iterate-value/-/iterate-value-1.0.2.tgz",
			"integrity": "sha512-A6fMAio4D2ot2r/TYzr4yUWrmwNdsN5xL7+HUiyACE4DXm+q8HtPcnFTp+NnW3k4N05tZ7FVYFFb2CR13NxyHQ==",
			"requires": {
				"es-get-iterator": "^1.0.2",
				"iterate-iterator": "^1.0.1"
			}
		},
		"lru-cache": {
			"version": "6.0.0",
			"resolved": "https://registry.npmjs.org/lru-cache/-/lru-cache-6.0.0.tgz",
			"integrity": "sha512-Jo6dJ04CmSjuznwJSS3pUeWmd/H0ffTlkXXgwZi+eq1UCmqQwCh+eLsYOYCwY991i2Fah4h1BEMCx4qThGbsiA==",
			"dev": true,
			"requires": {
				"yallist": "^4.0.0"
			}
		},
		"media-typer": {
			"version": "0.3.0",
			"resolved": "https://registry.npmjs.org/media-typer/-/media-typer-0.3.0.tgz",
			"integrity": "sha1-hxDXrwqmJvj/+hzgAWhUUmMlV0g="
		},
		"merge-descriptors": {
			"version": "1.0.1",
			"resolved": "https://registry.npmjs.org/merge-descriptors/-/merge-descriptors-1.0.1.tgz",
			"integrity": "sha1-sAqqVW3YtEVoFQ7J0blT8/kMu2E="
		},
		"methods": {
			"version": "1.1.2",
			"resolved": "https://registry.npmjs.org/methods/-/methods-1.1.2.tgz",
			"integrity": "sha1-VSmk1nZUE07cxSZmVoNbD4Ua/O4="
		},
		"mime": {
			"version": "1.6.0",
			"resolved": "https://registry.npmjs.org/mime/-/mime-1.6.0.tgz",
			"integrity": "sha512-x0Vn8spI+wuJ1O6S7gnbaQg8Pxh4NNHb7KSINmEWKiPE4RKOplvijn+NkmYmmRgP68mc70j2EbeTFRsrswaQeg=="
		},
		"mime-db": {
<<<<<<< HEAD
			"version": "1.49.0",
			"resolved": "https://registry.npmjs.org/mime-db/-/mime-db-1.49.0.tgz",
			"integrity": "sha512-CIc8j9URtOVApSFCQIF+VBkX1RwXp/oMMOrqdyXSBXq5RWNEsRfyj1kiRnQgmNXmHxPoFIxOroKA3zcU9P+nAA=="
		},
		"mime-types": {
			"version": "2.1.32",
			"resolved": "https://registry.npmjs.org/mime-types/-/mime-types-2.1.32.tgz",
			"integrity": "sha512-hJGaVS4G4c9TSMYh2n6SQAGrC4RnfU+daP8G7cSCmaqNjiOoUY0VHCMS42pxnQmVF1GWwFhbHWn3RIxCqTmZ9A==",
			"requires": {
				"mime-db": "1.49.0"
=======
			"version": "1.48.0",
			"resolved": "https://registry.npmjs.org/mime-db/-/mime-db-1.48.0.tgz",
			"integrity": "sha512-FM3QwxV+TnZYQ2aRqhlKBMHxk10lTbMt3bBkMAp54ddrNeVSfcQYOOKuGuy3Ddrm38I04If834fOUSq1yzslJQ=="
		},
		"mime-types": {
			"version": "2.1.31",
			"resolved": "https://registry.npmjs.org/mime-types/-/mime-types-2.1.31.tgz",
			"integrity": "sha512-XGZnNzm3QvgKxa8dpzyhFTHmpP3l5YNusmne07VUOXxou9CqUqYa/HBy124RqtVh/O2pECas/MOcsDgpilPOPg==",
			"requires": {
				"mime-db": "1.48.0"
>>>>>>> 3c9cf8c5
			}
		},
		"ms": {
			"version": "2.0.0",
			"resolved": "https://registry.npmjs.org/ms/-/ms-2.0.0.tgz",
			"integrity": "sha1-VgiurfwAvmwpAd9fmGF4jeDVl8g="
		},
		"negotiator": {
			"version": "0.6.2",
			"resolved": "https://registry.npmjs.org/negotiator/-/negotiator-0.6.2.tgz",
			"integrity": "sha512-hZXc7K2e+PgeI1eDBe/10Ard4ekbfrrqG8Ep+8Jmf4JID2bNg7NvCPOZN+kfF574pFQI7mum2AUqDidoKqcTOw=="
		},
		"object-inspect": {
			"version": "1.11.0",
			"resolved": "https://registry.npmjs.org/object-inspect/-/object-inspect-1.11.0.tgz",
			"integrity": "sha512-jp7ikS6Sd3GxQfZJPyH3cjcbJF6GZPClgdV+EFygjFLQ5FmW/dRUnTd9PQ9k0JhoNDabWFbpF1yCdSWCC6gexg=="
		},
		"object-keys": {
			"version": "1.1.1",
			"resolved": "https://registry.npmjs.org/object-keys/-/object-keys-1.1.1.tgz",
			"integrity": "sha512-NuAESUOUMrlIXOfHKzD6bpPu3tYt3xvjNdRIQ+FeT0lNb4K8WR70CaDxhuNguS2XG+GjkyMwOzsN5ZktImfhLA=="
		},
		"object.assign": {
			"version": "4.1.2",
			"resolved": "https://registry.npmjs.org/object.assign/-/object.assign-4.1.2.tgz",
			"integrity": "sha512-ixT2L5THXsApyiUPYKmW+2EHpXXe5Ii3M+f4e+aJFAHao5amFRW6J0OO6c/LU8Be47utCx2GL89hxGB6XSmKuQ==",
			"requires": {
				"call-bind": "^1.0.0",
				"define-properties": "^1.1.3",
				"has-symbols": "^1.0.1",
				"object-keys": "^1.1.1"
			}
		},
		"on-finished": {
			"version": "2.3.0",
			"resolved": "https://registry.npmjs.org/on-finished/-/on-finished-2.3.0.tgz",
			"integrity": "sha1-IPEzZIGwg811M3mSoWlxqi2QaUc=",
			"requires": {
				"ee-first": "1.1.1"
			}
		},
		"parseurl": {
			"version": "1.3.3",
			"resolved": "https://registry.npmjs.org/parseurl/-/parseurl-1.3.3.tgz",
			"integrity": "sha512-CiyeOxFT/JZyN5m0z9PfXw4SCBJ6Sygz1Dpl0wqjlhDEGGBP1GnsUVEL0p63hoG1fcj3fHynXi9NYO4nWOL+qQ=="
		},
		"path-to-regexp": {
			"version": "0.1.7",
			"resolved": "https://registry.npmjs.org/path-to-regexp/-/path-to-regexp-0.1.7.tgz",
			"integrity": "sha1-32BBeABfUi8V60SQ5yR6G/qmf4w="
		},
		"promise.allsettled": {
			"version": "1.0.4",
			"resolved": "https://registry.npmjs.org/promise.allsettled/-/promise.allsettled-1.0.4.tgz",
			"integrity": "sha512-o73CbvQh/OnPFShxHcHxk0baXR2a1m4ozb85ha0H14VEoi/EJJLa9mnPfEWJx9RjA9MLfhdjZ8I6HhWtBa64Ag==",
			"requires": {
				"array.prototype.map": "^1.0.3",
				"call-bind": "^1.0.2",
				"define-properties": "^1.1.3",
				"es-abstract": "^1.18.0-next.2",
				"get-intrinsic": "^1.0.2",
				"iterate-value": "^1.0.2"
			}
		},
		"proxy-addr": {
			"version": "2.0.7",
			"resolved": "https://registry.npmjs.org/proxy-addr/-/proxy-addr-2.0.7.tgz",
			"integrity": "sha512-llQsMLSUDUPT44jdrU/O37qlnifitDP+ZwrmmZcoSKyLKvtZxpyV0n2/bD/N4tBAAZ/gJEdZU7KMraoK1+XYAg==",
			"requires": {
				"forwarded": "0.2.0",
				"ipaddr.js": "1.9.1"
			}
		},
		"qs": {
			"version": "6.7.0",
			"resolved": "https://registry.npmjs.org/qs/-/qs-6.7.0.tgz",
			"integrity": "sha512-VCdBRNFTX1fyE7Nb6FYoURo/SPe62QCaAyzJvUjwRaIsc+NePBEniHlvxFmmX56+HZphIGtV0XeCirBtpDrTyQ=="
		},
		"range-parser": {
			"version": "1.2.1",
			"resolved": "https://registry.npmjs.org/range-parser/-/range-parser-1.2.1.tgz",
			"integrity": "sha512-Hrgsx+orqoygnmhFbKaHE6c296J+HTAQXoxEF6gNupROmmGJRoyzfG3ccAveqCBrwr/2yxQ5BVd/GTl5agOwSg=="
		},
		"raw-body": {
			"version": "2.4.0",
			"resolved": "https://registry.npmjs.org/raw-body/-/raw-body-2.4.0.tgz",
			"integrity": "sha512-4Oz8DUIwdvoa5qMJelxipzi/iJIi40O5cGV1wNYp5hvZP8ZN0T+jiNkL0QepXs+EsQ9XJ8ipEDoiH70ySUJP3Q==",
			"requires": {
				"bytes": "3.1.0",
				"http-errors": "1.7.2",
				"iconv-lite": "0.4.24",
				"unpipe": "1.0.0"
			}
		},
		"readable-stream": {
			"version": "3.6.0",
			"resolved": "https://registry.npmjs.org/readable-stream/-/readable-stream-3.6.0.tgz",
			"integrity": "sha512-BViHy7LKeTz4oNnkcLJ+lVSL6vpiFeX6/d3oSH8zCW7UxP2onchk+vTGB143xuFjHS3deTgkKoXXymXqymiIdA==",
			"dev": true,
			"requires": {
				"inherits": "^2.0.3",
				"string_decoder": "^1.1.1",
				"util-deprecate": "^1.0.1"
			}
		},
		"safe-buffer": {
			"version": "5.1.2",
			"resolved": "https://registry.npmjs.org/safe-buffer/-/safe-buffer-5.1.2.tgz",
			"integrity": "sha512-Gd2UZBJDkXlY7GbJxfsE8/nvKkUEU1G38c1siN6QP6a9PT9MmHB8GnpscSmMJSoF8LOIrt8ud/wPtojys4G6+g=="
		},
		"safer-buffer": {
			"version": "2.1.2",
			"resolved": "https://registry.npmjs.org/safer-buffer/-/safer-buffer-2.1.2.tgz",
			"integrity": "sha512-YZo3K82SD7Riyi0E1EQPojLz7kpepnSQI9IyPbHHg1XXXevb5dJI7tpyN2ADxGcQbHG7vcyRHk0cbwqcQriUtg=="
		},
		"semver": {
			"version": "7.3.5",
			"resolved": "https://registry.npmjs.org/semver/-/semver-7.3.5.tgz",
			"integrity": "sha512-PoeGJYh8HK4BTO/a9Tf6ZG3veo/A7ZVsYrSA6J8ny9nb3B1VrpkuN+z9OE5wfE5p6H4LchYZsegiQgbJD94ZFQ==",
			"dev": true,
			"requires": {
				"lru-cache": "^6.0.0"
			}
		},
		"send": {
			"version": "0.17.1",
			"resolved": "https://registry.npmjs.org/send/-/send-0.17.1.tgz",
			"integrity": "sha512-BsVKsiGcQMFwT8UxypobUKyv7irCNRHk1T0G680vk88yf6LBByGcZJOTJCrTP2xVN6yI+XjPJcNuE3V4fT9sAg==",
			"requires": {
				"debug": "2.6.9",
				"depd": "~1.1.2",
				"destroy": "~1.0.4",
				"encodeurl": "~1.0.2",
				"escape-html": "~1.0.3",
				"etag": "~1.8.1",
				"fresh": "0.5.2",
				"http-errors": "~1.7.2",
				"mime": "1.6.0",
				"ms": "2.1.1",
				"on-finished": "~2.3.0",
				"range-parser": "~1.2.1",
				"statuses": "~1.5.0"
			},
			"dependencies": {
				"ms": {
					"version": "2.1.1",
					"resolved": "https://registry.npmjs.org/ms/-/ms-2.1.1.tgz",
					"integrity": "sha512-tgp+dl5cGk28utYktBsrFqA7HKgrhgPsg6Z/EfhWI4gl1Hwq8B/GmY/0oXZ6nF8hDVesS/FpnYaD/kOWhYQvyg=="
				}
			}
		},
		"serve-static": {
			"version": "1.14.1",
			"resolved": "https://registry.npmjs.org/serve-static/-/serve-static-1.14.1.tgz",
			"integrity": "sha512-JMrvUwE54emCYWlTI+hGrGv5I8dEwmco/00EvkzIIsR7MqrHonbD9pO2MOfFnpFntl7ecpZs+3mW+XbQZu9QCg==",
			"requires": {
				"encodeurl": "~1.0.2",
				"escape-html": "~1.0.3",
				"parseurl": "~1.3.3",
				"send": "0.17.1"
			}
		},
		"setprototypeof": {
			"version": "1.1.1",
			"resolved": "https://registry.npmjs.org/setprototypeof/-/setprototypeof-1.1.1.tgz",
			"integrity": "sha512-JvdAWfbXeIGaZ9cILp38HntZSFSo3mWg6xGcJJsd+d4aRMOqauag1C63dJfDw7OaMYwEbHMOxEZ1lqVRYP2OAw=="
		},
		"side-channel": {
			"version": "1.0.4",
			"resolved": "https://registry.npmjs.org/side-channel/-/side-channel-1.0.4.tgz",
			"integrity": "sha512-q5XPytqFEIKHkGdiMIrY10mvLRvnQh42/+GoBlFW3b2LXLE2xxJpZFdm94we0BaoV3RwJyGqg5wS7epxTv0Zvw==",
<<<<<<< HEAD
=======
			"dev": true,
>>>>>>> 3c9cf8c5
			"requires": {
				"call-bind": "^1.0.0",
				"get-intrinsic": "^1.0.2",
				"object-inspect": "^1.9.0"
			}
		},
		"statuses": {
			"version": "1.5.0",
			"resolved": "https://registry.npmjs.org/statuses/-/statuses-1.5.0.tgz",
			"integrity": "sha1-Fhx9rBd2Wf2YEfQ3cfqZOBR4Yow="
		},
		"string.prototype.trimend": {
			"version": "1.0.4",
			"resolved": "https://registry.npmjs.org/string.prototype.trimend/-/string.prototype.trimend-1.0.4.tgz",
			"integrity": "sha512-y9xCjw1P23Awk8EvTpcyL2NIr1j7wJ39f+k6lvRnSMz+mz9CGz9NYPelDk42kOz6+ql8xjfK8oYzy3jAP5QU5A==",
			"requires": {
				"call-bind": "^1.0.2",
				"define-properties": "^1.1.3"
			}
		},
		"string.prototype.trimstart": {
			"version": "1.0.4",
			"resolved": "https://registry.npmjs.org/string.prototype.trimstart/-/string.prototype.trimstart-1.0.4.tgz",
			"integrity": "sha512-jh6e984OBfvxS50tdY2nRZnoC5/mLFKOREQfw8t5yytkoUsJRNxvI/E39qu1sD0OtWI3OC0XgKSmcWwziwYuZw==",
			"requires": {
				"call-bind": "^1.0.2",
				"define-properties": "^1.1.3"
			}
		},
		"string_decoder": {
			"version": "1.3.0",
			"resolved": "https://registry.npmjs.org/string_decoder/-/string_decoder-1.3.0.tgz",
			"integrity": "sha512-hkRX8U1WjJFd8LsDJ2yQ/wWWxaopEsABU1XfkM8A+j0+85JAGppt16cr1Whg6KIbb4okU6Mql6BOj+uup/wKeA==",
			"dev": true,
			"requires": {
				"safe-buffer": "~5.2.0"
			},
			"dependencies": {
				"safe-buffer": {
					"version": "5.2.1",
					"resolved": "https://registry.npmjs.org/safe-buffer/-/safe-buffer-5.2.1.tgz",
					"integrity": "sha512-rp3So07KcdmmKbGvgaNxQSJr7bGVSVk5S9Eq1F+ppbRo70+YeaDxkw5Dd8NPN+GD6bjnYm2VuPuCXmpuYvmCXQ==",
					"dev": true
				}
			}
		},
		"superagent": {
			"version": "6.1.0",
			"resolved": "https://registry.npmjs.org/superagent/-/superagent-6.1.0.tgz",
			"integrity": "sha512-OUDHEssirmplo3F+1HWKUrUjvnQuA+nZI6i/JJBdXb5eq9IyEQwPyPpqND+SSsxf6TygpBEkUjISVRN4/VOpeg==",
			"dev": true,
			"requires": {
				"component-emitter": "^1.3.0",
				"cookiejar": "^2.1.2",
				"debug": "^4.1.1",
				"fast-safe-stringify": "^2.0.7",
				"form-data": "^3.0.0",
				"formidable": "^1.2.2",
				"methods": "^1.1.2",
				"mime": "^2.4.6",
				"qs": "^6.9.4",
				"readable-stream": "^3.6.0",
				"semver": "^7.3.2"
			},
			"dependencies": {
				"debug": {
					"version": "4.3.2",
					"resolved": "https://registry.npmjs.org/debug/-/debug-4.3.2.tgz",
					"integrity": "sha512-mOp8wKcvj7XxC78zLgw/ZA+6TSgkoE2C/ienthhRD298T7UNwAg9diBpLRxC0mOezLl4B0xV7M0cCO6P/O0Xhw==",
					"dev": true,
					"requires": {
						"ms": "2.1.2"
					}
				},
				"mime": {
					"version": "2.5.2",
					"resolved": "https://registry.npmjs.org/mime/-/mime-2.5.2.tgz",
					"integrity": "sha512-tqkh47FzKeCPD2PUiPB6pkbMzsCasjxAfC62/Wap5qrUWcb+sFasXUC5I3gYM5iBM8v/Qpn4UK0x+j0iHyFPDg==",
					"dev": true
				},
				"ms": {
					"version": "2.1.2",
					"resolved": "https://registry.npmjs.org/ms/-/ms-2.1.2.tgz",
					"integrity": "sha512-sGkPx+VjMtmA6MX27oA4FBFELFCZZ4S4XqeGOXCv68tT+jb3vk/RyaKWP0PTKyWtmLSM0b+adUTEvbs1PEaH2w==",
					"dev": true
				},
				"qs": {
					"version": "6.10.1",
					"resolved": "https://registry.npmjs.org/qs/-/qs-6.10.1.tgz",
					"integrity": "sha512-M528Hph6wsSVOBiYUnGf+K/7w0hNshs/duGsNXPUCLH5XAqjEtiPGwNONLV0tBH8NoGb0mvD5JubnUTrujKDTg==",
					"dev": true,
					"requires": {
						"side-channel": "^1.0.4"
					}
				}
			}
		},
		"toidentifier": {
			"version": "1.0.0",
			"resolved": "https://registry.npmjs.org/toidentifier/-/toidentifier-1.0.0.tgz",
			"integrity": "sha512-yaOH/Pk/VEhBWWTlhI+qXxDFXlejDGcQipMlyxda9nthulaxLZUNcUqFxokp0vcYnvteJln5FNQDRrxj3YcbVw=="
		},
		"type-is": {
			"version": "1.6.18",
			"resolved": "https://registry.npmjs.org/type-is/-/type-is-1.6.18.tgz",
			"integrity": "sha512-TkRKr9sUTxEH8MdfuCSP7VizJyzRNMjj2J2do2Jr3Kym598JVdEksuzPQCnlFPW4ky9Q+iA+ma9BGm06XQBy8g==",
			"requires": {
				"media-typer": "0.3.0",
				"mime-types": "~2.1.24"
			}
		},
		"unbox-primitive": {
			"version": "1.0.1",
			"resolved": "https://registry.npmjs.org/unbox-primitive/-/unbox-primitive-1.0.1.tgz",
			"integrity": "sha512-tZU/3NqK3dA5gpE1KtyiJUrEB0lxnGkMFHptJ7q6ewdZ8s12QrODwNbhIJStmJkd1QDXa1NRA8aF2A1zk/Ypyw==",
			"requires": {
				"function-bind": "^1.1.1",
				"has-bigints": "^1.0.1",
				"has-symbols": "^1.0.2",
				"which-boxed-primitive": "^1.0.2"
			}
		},
		"unpipe": {
			"version": "1.0.0",
			"resolved": "https://registry.npmjs.org/unpipe/-/unpipe-1.0.0.tgz",
			"integrity": "sha1-sr9O6FFKrmFltIF4KdIbLvSZBOw="
		},
		"util-deprecate": {
			"version": "1.0.2",
			"resolved": "https://registry.npmjs.org/util-deprecate/-/util-deprecate-1.0.2.tgz",
			"integrity": "sha1-RQ1Nyfpw3nMnYvvS1KKJgUGaDM8=",
			"dev": true
		},
		"utils-merge": {
			"version": "1.0.1",
			"resolved": "https://registry.npmjs.org/utils-merge/-/utils-merge-1.0.1.tgz",
			"integrity": "sha1-n5VxD1CiZ5R7LMwSR0HBAoQn5xM="
		},
		"vary": {
			"version": "1.1.2",
			"resolved": "https://registry.npmjs.org/vary/-/vary-1.1.2.tgz",
			"integrity": "sha1-IpnwLG3tMNSllhsLn3RSShj2NPw="
		},
		"which-boxed-primitive": {
			"version": "1.0.2",
			"resolved": "https://registry.npmjs.org/which-boxed-primitive/-/which-boxed-primitive-1.0.2.tgz",
			"integrity": "sha512-bwZdv0AKLpplFY2KZRX6TvyuN7ojjr7lwkg6ml0roIy9YeuSr7JS372qlNW18UQYzgYK9ziGcerWqZOmEn9VNg==",
			"requires": {
				"is-bigint": "^1.0.1",
				"is-boolean-object": "^1.1.0",
				"is-number-object": "^1.0.4",
				"is-string": "^1.0.5",
				"is-symbol": "^1.0.3"
			}
		},
		"ws": {
			"version": "7.5.3",
			"resolved": "https://registry.npmjs.org/ws/-/ws-7.5.3.tgz",
<<<<<<< HEAD
			"integrity": "sha512-kQ/dHIzuLrS6Je9+uv81ueZomEwH0qVYstcAQ4/Z93K8zeko9gtAbttJWzoC5ukqXY1PpoouV3+VSOqEAFt5wg=="
=======
			"integrity": "sha512-kQ/dHIzuLrS6Je9+uv81ueZomEwH0qVYstcAQ4/Z93K8zeko9gtAbttJWzoC5ukqXY1PpoouV3+VSOqEAFt5wg==",
			"dev": true
>>>>>>> 3c9cf8c5
		},
		"yallist": {
			"version": "4.0.0",
			"resolved": "https://registry.npmjs.org/yallist/-/yallist-4.0.0.tgz",
			"integrity": "sha512-3wdGidZyq5PB084XLES5TpOSRA3wjXAlIWMhum2kRcv/41Sn2emQ0dycQW4uZXLejwKvg6EsvbdlVL+FYEct7A==",
			"dev": true
		}
	}
}<|MERGE_RESOLUTION|>--- conflicted
+++ resolved
@@ -13,8 +13,6 @@
 				"esm": "^3.2.25",
 				"express": "^4.17.1",
 				"ws": "^7.4.4"
-<<<<<<< HEAD
-=======
 			},
 			"dependencies": {
 				"ws": {
@@ -22,7 +20,6 @@
 					"resolved": "https://registry.npmjs.org/ws/-/ws-7.5.3.tgz",
 					"integrity": "sha512-kQ/dHIzuLrS6Je9+uv81ueZomEwH0qVYstcAQ4/Z93K8zeko9gtAbttJWzoC5ukqXY1PpoouV3+VSOqEAFt5wg=="
 				}
->>>>>>> 3c9cf8c5
 			}
 		},
 		"@types/cookiejar": {
@@ -32,15 +29,9 @@
 			"dev": true
 		},
 		"@types/node": {
-<<<<<<< HEAD
-			"version": "16.4.13",
-			"resolved": "https://registry.npmjs.org/@types/node/-/node-16.4.13.tgz",
-			"integrity": "sha512-bLL69sKtd25w7p1nvg9pigE4gtKVpGTPojBFLMkGHXuUgap2sLqQt2qUnqmVCDfzGUL0DRNZP+1prIZJbMeAXg==",
-=======
 			"version": "16.4.1",
 			"resolved": "https://registry.npmjs.org/@types/node/-/node-16.4.1.tgz",
 			"integrity": "sha512-UW7cbLqf/Wu5XH2RKKY1cHwUNLicIDRLMraYKz+HHAerJ0ZffUEk+fMnd8qU2JaS6cAy0r8tsaf7yqHASf/Y0Q==",
->>>>>>> 3c9cf8c5
 			"dev": true
 		},
 		"@types/promise.allsettled": {
@@ -228,15 +219,9 @@
 			"integrity": "sha1-rT/0yG7C0CkyL1oCw6mmBslbP1k="
 		},
 		"es-abstract": {
-<<<<<<< HEAD
-			"version": "1.18.5",
-			"resolved": "https://registry.npmjs.org/es-abstract/-/es-abstract-1.18.5.tgz",
-			"integrity": "sha512-DDggyJLoS91CkJjgauM5c0yZMjiD1uK3KcaCeAmffGwZ+ODWzOkPN4QwRbsK5DOFf06fywmyLci3ZD8jLGhVYA==",
-=======
 			"version": "1.18.3",
 			"resolved": "https://registry.npmjs.org/es-abstract/-/es-abstract-1.18.3.tgz",
 			"integrity": "sha512-nQIr12dxV7SSxE6r6f1l3DtAeEYdsGpps13dR0TwJg1S8gyp4ZPgy3FZcHBgbiQqnoqSTb+oC+kO4UQ0C/J8vw==",
->>>>>>> 3c9cf8c5
 			"requires": {
 				"call-bind": "^1.0.2",
 				"es-to-primitive": "^1.2.1",
@@ -249,11 +234,7 @@
 				"is-negative-zero": "^2.0.1",
 				"is-regex": "^1.1.3",
 				"is-string": "^1.0.6",
-<<<<<<< HEAD
-				"object-inspect": "^1.11.0",
-=======
 				"object-inspect": "^1.10.3",
->>>>>>> 3c9cf8c5
 				"object-keys": "^1.1.1",
 				"object.assign": "^4.1.2",
 				"string.prototype.trimend": "^1.0.4",
@@ -460,19 +441,6 @@
 			"version": "2.0.3",
 			"resolved": "https://registry.npmjs.org/inherits/-/inherits-2.0.3.tgz",
 			"integrity": "sha1-Yzwsg+PaQqUC9SRmAiSA9CCCYd4="
-<<<<<<< HEAD
-		},
-		"internal-slot": {
-			"version": "1.0.3",
-			"resolved": "https://registry.npmjs.org/internal-slot/-/internal-slot-1.0.3.tgz",
-			"integrity": "sha512-O0DB1JC/sPyZl7cIo78n5dR7eUSwwpYPiXRhTzNxZVAMUuB8vlnRFyLxdrVToks6XPLVnFfbzaVd5WLjhgg+vA==",
-			"requires": {
-				"get-intrinsic": "^1.1.0",
-				"has": "^1.0.3",
-				"side-channel": "^1.0.4"
-			}
-=======
->>>>>>> 3c9cf8c5
 		},
 		"ipaddr.js": {
 			"version": "1.9.1",
@@ -489,19 +457,6 @@
 			}
 		},
 		"is-bigint": {
-<<<<<<< HEAD
-			"version": "1.0.3",
-			"resolved": "https://registry.npmjs.org/is-bigint/-/is-bigint-1.0.3.tgz",
-			"integrity": "sha512-ZU538ajmYJmzysE5yU4Y7uIrPQ2j704u+hXFiIPQExpqzzUbpe5jCPdTfmz7jXRxZdvjY3KZ3ZNenoXQovX+Dg=="
-		},
-		"is-boolean-object": {
-			"version": "1.1.2",
-			"resolved": "https://registry.npmjs.org/is-boolean-object/-/is-boolean-object-1.1.2.tgz",
-			"integrity": "sha512-gDYaKHJmnj4aWxyj6YHyXVpdQawtVLHU5cb+eztPGczf6cjuTdwve5ZIEfgXqH4e57An1D1AKf8CZ3kYrQRqYA==",
-			"requires": {
-				"call-bind": "^1.0.2",
-				"has-tostringtag": "^1.0.0"
-=======
 			"version": "1.0.2",
 			"resolved": "https://registry.npmjs.org/is-bigint/-/is-bigint-1.0.2.tgz",
 			"integrity": "sha512-0JV5+SOCQkIdzjBK9buARcV804Ddu7A0Qet6sHi3FimE9ne6m4BGQZfRn+NZiXbBk4F4XmHfDZIipLj9pX8dSA=="
@@ -512,7 +467,6 @@
 			"integrity": "sha512-bXdQWkECBUIAcCkeH1unwJLIpZYaa5VvuygSyS/c2lf719mTKZDU5UdDRlpd01UjADgmW8RfqaP+mRaVPdr/Ng==",
 			"requires": {
 				"call-bind": "^1.0.2"
->>>>>>> 3c9cf8c5
 			}
 		},
 		"is-callable": {
@@ -521,18 +475,9 @@
 			"integrity": "sha512-nsuwtxZfMX67Oryl9LCQ+upnC0Z0BgpwntpS89m1H/TLF0zNfzfLMV/9Wa/6MZsj0acpEjAO0KF1xT6ZdLl95w=="
 		},
 		"is-date-object": {
-<<<<<<< HEAD
-			"version": "1.0.5",
-			"resolved": "https://registry.npmjs.org/is-date-object/-/is-date-object-1.0.5.tgz",
-			"integrity": "sha512-9YQaSxsAiSwcvS33MBk3wTCVnWK+HhF8VZR2jRxehM16QcVOdHqPn4VPHmRK4lSr38n9JriurInLcP90xsYNfQ==",
-			"requires": {
-				"has-tostringtag": "^1.0.0"
-			}
-=======
 			"version": "1.0.4",
 			"resolved": "https://registry.npmjs.org/is-date-object/-/is-date-object-1.0.4.tgz",
 			"integrity": "sha512-/b4ZVsG7Z5XVtIxs/h9W8nvfLgSAyKYdtGWQLbqy6jA1icmgjf8WCoTKgeS4wy5tYaPePouzFMANbnj94c2Z+A=="
->>>>>>> 3c9cf8c5
 		},
 		"is-map": {
 			"version": "2.0.2",
@@ -545,22 +490,6 @@
 			"integrity": "sha512-2z6JzQvZRa9A2Y7xC6dQQm4FSTSTNWjKIYYTt4246eMTJmIo0Q+ZyOsU66X8lxK1AbB92dFeglPLrhwpeRKO6w=="
 		},
 		"is-number-object": {
-<<<<<<< HEAD
-			"version": "1.0.6",
-			"resolved": "https://registry.npmjs.org/is-number-object/-/is-number-object-1.0.6.tgz",
-			"integrity": "sha512-bEVOqiRcvo3zO1+G2lVMy+gkkEm9Yh7cDMRusKKu5ZJKPUYSJwICTKZrNKHA2EbSP0Tu0+6B/emsYNHZyn6K8g==",
-			"requires": {
-				"has-tostringtag": "^1.0.0"
-			}
-		},
-		"is-regex": {
-			"version": "1.1.4",
-			"resolved": "https://registry.npmjs.org/is-regex/-/is-regex-1.1.4.tgz",
-			"integrity": "sha512-kvRdxDsxZjhzUX07ZnLydzS1TU/TJlTUHHY4YLL87e37oUA49DfkLqgy+VjFocowy29cKvcSiu+kIv728jTTVg==",
-			"requires": {
-				"call-bind": "^1.0.2",
-				"has-tostringtag": "^1.0.0"
-=======
 			"version": "1.0.5",
 			"resolved": "https://registry.npmjs.org/is-number-object/-/is-number-object-1.0.5.tgz",
 			"integrity": "sha512-RU0lI/n95pMoUKu9v1BZP5MBcZuNSVJkMkAG2dJqC4z2GlkGUNeH68SuHuBKBD/XFe+LHZ+f9BKkLET60Niedw=="
@@ -572,7 +501,6 @@
 			"requires": {
 				"call-bind": "^1.0.2",
 				"has-symbols": "^1.0.2"
->>>>>>> 3c9cf8c5
 			}
 		},
 		"is-set": {
@@ -581,18 +509,9 @@
 			"integrity": "sha512-+2cnTEZeY5z/iXGbLhPrOAaK/Mau5k5eXq9j14CpRTftq0pAJu2MwVRSZhyZWBzx3o6X795Lz6Bpb6R0GKf37g=="
 		},
 		"is-string": {
-<<<<<<< HEAD
-			"version": "1.0.7",
-			"resolved": "https://registry.npmjs.org/is-string/-/is-string-1.0.7.tgz",
-			"integrity": "sha512-tE2UXzivje6ofPW7l23cjDOMa09gb7xlAqG6jG5ej6uPV32TlWP3NKPigtaGeHNu9fohccRYvIiZMfOOnOYUtg==",
-			"requires": {
-				"has-tostringtag": "^1.0.0"
-			}
-=======
 			"version": "1.0.6",
 			"resolved": "https://registry.npmjs.org/is-string/-/is-string-1.0.6.tgz",
 			"integrity": "sha512-2gdzbKUuqtQ3lYNrUTQYoClPhm7oQu4UdpSZMp1/DGgkHBT8E2Z1l0yMdb6D4zNAxwDiMv8MdulKROJGNl0Q0w=="
->>>>>>> 3c9cf8c5
 		},
 		"is-symbol": {
 			"version": "1.0.4",
@@ -651,18 +570,6 @@
 			"integrity": "sha512-x0Vn8spI+wuJ1O6S7gnbaQg8Pxh4NNHb7KSINmEWKiPE4RKOplvijn+NkmYmmRgP68mc70j2EbeTFRsrswaQeg=="
 		},
 		"mime-db": {
-<<<<<<< HEAD
-			"version": "1.49.0",
-			"resolved": "https://registry.npmjs.org/mime-db/-/mime-db-1.49.0.tgz",
-			"integrity": "sha512-CIc8j9URtOVApSFCQIF+VBkX1RwXp/oMMOrqdyXSBXq5RWNEsRfyj1kiRnQgmNXmHxPoFIxOroKA3zcU9P+nAA=="
-		},
-		"mime-types": {
-			"version": "2.1.32",
-			"resolved": "https://registry.npmjs.org/mime-types/-/mime-types-2.1.32.tgz",
-			"integrity": "sha512-hJGaVS4G4c9TSMYh2n6SQAGrC4RnfU+daP8G7cSCmaqNjiOoUY0VHCMS42pxnQmVF1GWwFhbHWn3RIxCqTmZ9A==",
-			"requires": {
-				"mime-db": "1.49.0"
-=======
 			"version": "1.48.0",
 			"resolved": "https://registry.npmjs.org/mime-db/-/mime-db-1.48.0.tgz",
 			"integrity": "sha512-FM3QwxV+TnZYQ2aRqhlKBMHxk10lTbMt3bBkMAp54ddrNeVSfcQYOOKuGuy3Ddrm38I04If834fOUSq1yzslJQ=="
@@ -673,7 +580,6 @@
 			"integrity": "sha512-XGZnNzm3QvgKxa8dpzyhFTHmpP3l5YNusmne07VUOXxou9CqUqYa/HBy124RqtVh/O2pECas/MOcsDgpilPOPg==",
 			"requires": {
 				"mime-db": "1.48.0"
->>>>>>> 3c9cf8c5
 			}
 		},
 		"ms": {
@@ -845,10 +751,7 @@
 			"version": "1.0.4",
 			"resolved": "https://registry.npmjs.org/side-channel/-/side-channel-1.0.4.tgz",
 			"integrity": "sha512-q5XPytqFEIKHkGdiMIrY10mvLRvnQh42/+GoBlFW3b2LXLE2xxJpZFdm94we0BaoV3RwJyGqg5wS7epxTv0Zvw==",
-<<<<<<< HEAD
-=======
 			"dev": true,
->>>>>>> 3c9cf8c5
 			"requires": {
 				"call-bind": "^1.0.0",
 				"get-intrinsic": "^1.0.2",
@@ -1007,12 +910,8 @@
 		"ws": {
 			"version": "7.5.3",
 			"resolved": "https://registry.npmjs.org/ws/-/ws-7.5.3.tgz",
-<<<<<<< HEAD
-			"integrity": "sha512-kQ/dHIzuLrS6Je9+uv81ueZomEwH0qVYstcAQ4/Z93K8zeko9gtAbttJWzoC5ukqXY1PpoouV3+VSOqEAFt5wg=="
-=======
 			"integrity": "sha512-kQ/dHIzuLrS6Je9+uv81ueZomEwH0qVYstcAQ4/Z93K8zeko9gtAbttJWzoC5ukqXY1PpoouV3+VSOqEAFt5wg==",
 			"dev": true
->>>>>>> 3c9cf8c5
 		},
 		"yallist": {
 			"version": "4.0.0",
