--- conflicted
+++ resolved
@@ -8,9 +8,7 @@
 import initializeFilecoin from "./initialize/filecoin";
 import type { FilecoinProvider } from "@ganache/filecoin";
 import type { EthereumProvider } from "@ganache/ethereum";
-<<<<<<< HEAD
 import { VersionCheck } from "@ganache/version-check";
-=======
 import {
   notifyDetachedInstanceReady,
   stopDetachedInstance,
@@ -23,7 +21,6 @@
 import chalk from "chalk";
 
 const porscheColor = chalk.hex(TruffleColors.porsche);
->>>>>>> ea24eff8
 
 const logAndForceExit = (messages: any[], exitCode = 0) => {
   // https://nodejs.org/api/process.html#process_process_exit_code
@@ -47,26 +44,23 @@
 const version = process.env.VERSION || "DEV";
 const cliVersion = process.env.CLI_VERSION || "DEV";
 const coreVersion = process.env.CORE_VERSION || "DEV";
+
+const detailedVersion = `ganache v${version} (@ganache/cli: ${cliVersion}, @ganache/core: ${coreVersion})`;
+
 let versionCheck = new VersionCheck(version);
 const versionMessage = versionCheck.cliMessage();
 
-const detailedVersion = `ganache v${version} (@ganache/cli: ${cliVersion}, @ganache/core: ${coreVersion})`;
+if (versionMessage) {
+  console.log(versionMessage);
+}
 
 const isDocker =
   "DOCKER" in process.env && process.env.DOCKER.toLowerCase() === "true";
 
-<<<<<<< HEAD
-const argsVersion = versionMessage
-  ? `${detailedVersion}\n${versionMessage}`
-  : detailedVersion;
-
-const argv = args(argsVersion, isDocker);
-=======
 const argv = args(detailedVersion, isDocker);
 if (argv.action === "start") {
   const flavor = argv.flavor;
   const cliSettings = argv.server;
->>>>>>> ea24eff8
 
   console.log(detailedVersion);
 
@@ -137,26 +131,6 @@
       });
   }
 
-<<<<<<< HEAD
-let receivedShutdownSignal: boolean = false;
-const handleSignal = async (signal: NodeJS.Signals) => {
-  console.log(`\nReceived shutdown signal: ${signal}`);
-  closeHandler();
-};
-const closeHandler = async () => {
-  try {
-    if (versionCheck) versionCheck.destroy();
-    // graceful shutdown
-    switch (server.status) {
-      case ServerStatus.opening:
-        receivedShutdownSignal = true;
-        console.log("Server is currently starting; waiting…");
-        return;
-      case ServerStatus.open:
-        console.log("Shutting down…");
-        await server.close();
-        console.log("Server has been shut down");
-=======
   process.on("SIGINT", handleSignal);
   process.on("SIGTERM", handleSignal);
   process.on("SIGHUP", handleSignal);
@@ -178,7 +152,6 @@
           server.provider as FilecoinProvider,
           cliSettings
         );
->>>>>>> ea24eff8
         break;
       }
       case EthereumFlavorName:
@@ -260,19 +233,5 @@
 
       console.log(table.toString());
     }
-<<<<<<< HEAD
-    case EthereumFlavorName:
-    default: {
-      initializeEthereum(server.provider as EthereumProvider, cliSettings);
-      break;
-    }
-  }
-  versionCheck.log();
-  versionCheck = null;
-}
-console.log("Starting RPC server");
-server.listen(cliSettings.port, cliSettings.host, startGanache);
-=======
-  });
-}
->>>>>>> ea24eff8
+  });
+}