#!/usr/bin/env node

import type Readline from "readline";
import Ganache, { ServerStatus } from "@ganache/core";
import args from "./args";
import { EthereumFlavorName } from "@ganache/flavors";
import initializeEthereum from "./initialize/ethereum";
import intializePlugin from "./initialize/plugin";
import type { Provider as EthereumProvider } from "@ganache/ethereum";

const logAndForceExit = (messages: any[], exitCode = 0) => {
  // https://nodejs.org/api/process.html#process_process_exit_code
  // writes to process.stdout in Node.js are sometimes asynchronous and may occur over
  // multiple ticks of the Node.js event loop. Calling process.exit(), however, forces
  // the process to exit before those additional writes to stdout can be performed.
  // se we set stdout to block in order to successfully log before exiting
  if ((process.stdout as any)._handle) {
    (process.stdout as any)._handle.setBlocking(true);
  }
  try {
    messages.forEach(message => console.log(message));
  } catch (e) {
    console.log(e);
  }

  // force the process to exit
  process.exit(exitCode);
};

const version = process.env.VERSION || "DEV";
const cliVersion = process.env.CLI_VERSION || "DEV";
const coreVersion = process.env.CORE_VERSION || "DEV";

const detailedVersion = `ganache v${version} (@ganache/cli: ${cliVersion}, @ganache/core: ${coreVersion})`;

const isDocker =
  "DOCKER" in process.env && process.env.DOCKER.toLowerCase() === "true";

// check if plugin flavor is used
let pluginPackage = null;
let pluginServerOptionsConfig = null;
const pluginFlavor = process.argv[2];
if (
  pluginFlavor !== undefined &&
  !["ethereum", "--help"].includes(pluginFlavor) &&
  !pluginFlavor.includes("-")
) {
  pluginPackage = require("@ganache/" + pluginFlavor);
  pluginPackage.flavor = pluginFlavor;
  pluginServerOptionsConfig = pluginPackage.serverOptionsConfig;
}

const argv = args(detailedVersion, isDocker, pluginPackage);

const flavor = argv.flavor;

const cliSettings = argv.server;

let callback;
if (argv.server) callback = argv.server.callback;

console.log(detailedVersion);

let server: ReturnType<typeof Ganache.server>;
try {
<<<<<<< HEAD
  server = Ganache.server(argv, pluginServerOptionsConfig);
} catch (error) {
=======
  server = Ganache.server(argv);
} catch (error: any) {
>>>>>>> 3c80e410
  console.error(error.message);
  process.exit(1);
}

let started = false;
process.on("uncaughtException", function (e) {
  if (started) {
    logAndForceExit([e], 1);
  } else {
    logAndForceExit([e.stack], 1);
  }
});

let receivedShutdownSignal: boolean = false;
const handleSignal = async (signal: NodeJS.Signals) => {
  console.log(`\nReceived shutdown signal: ${signal}`);
  closeHandler();
};
const closeHandler = async () => {
  try {
    // graceful shutdown
    switch (server.status) {
      case ServerStatus.opening:
        receivedShutdownSignal = true;
        console.log("Server is currently starting; waiting…");
        return;
      case ServerStatus.open:
        console.log("Shutting down…");
        await server.close();
        console.log("Server has been shut down");
        break;
    }
    // don't just call `process.exit()` here, as we don't want to hide shutdown
    // errors behind a forced shutdown. Note: `process.exitCode` doesn't do
    // anything other than act as a place to anchor this comment :-)
    process.exitCode = 0;
  } catch (err: any) {
    logAndForceExit(
      [
        "\nReceived an error while attempting to shut down the server: ",
        err.stack || err
      ],
      1
    );
  }
};

// See http://stackoverflow.com/questions/10021373/what-is-the-windows-equivalent-of-process-onsigint-in-node-js
if (process.platform === "win32") {
  const rl = (require("readline") as typeof Readline)
    .createInterface({
      input: process.stdin,
      output: process.stdout
    })
    .on("SIGINT", () => {
      // we must "close" the RL interface otherwise the process will think we
      // are still listening
      // https://nodejs.org/api/readline.html#readline_event_sigint
      rl.close();
      handleSignal("SIGINT");
    });
}

process.on("SIGINT", handleSignal);
process.on("SIGTERM", handleSignal);
process.on("SIGHUP", handleSignal);

async function startGanache(err: Error) {
  if (err) {
    console.log(err);
    process.exitCode = 1;
    return;
  } else if (receivedShutdownSignal) {
    closeHandler();
    return;
  }
  started = true;

  switch (flavor) {
    case EthereumFlavorName: {
      initializeEthereum(server.provider as EthereumProvider, cliSettings);
      break;
    }
    default: {
      const loggingInfo = await callback(server.provider);
      intializePlugin(loggingInfo);
      break;
    }
  }
}
console.log("Starting RPC server");
server.listen(cliSettings.port, cliSettings.host, startGanache);<|MERGE_RESOLUTION|>--- conflicted
+++ resolved
@@ -63,13 +63,8 @@
 
 let server: ReturnType<typeof Ganache.server>;
 try {
-<<<<<<< HEAD
   server = Ganache.server(argv, pluginServerOptionsConfig);
-} catch (error) {
-=======
-  server = Ganache.server(argv);
 } catch (error: any) {
->>>>>>> 3c80e410
   console.error(error.message);
   process.exit(1);
 }
