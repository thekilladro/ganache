--- conflicted
+++ resolved
@@ -62,20 +62,11 @@
     "typescript": "4.6.4"
   },
   "dependencies": {
-<<<<<<< HEAD
-    "@ganache/colors": "0.2.0",
-    "@ganache/core": "0.2.0",
-    "@ganache/flavors": "0.2.0",
-    "@ganache/options": "0.2.0",
-    "@ganache/utils": "0.2.0",
-    "@ganache/version-check": "0.1.0",
-=======
     "@ganache/colors": "0.3.0",
     "@ganache/core": "0.4.1",
     "@ganache/flavors": "0.4.1",
     "@ganache/options": "0.4.1",
     "@ganache/utils": "0.4.1",
->>>>>>> 6eeaf3ad
     "@types/node": "17.0.0",
     "chalk": "4.1.0",
     "ethereumjs-util": "7.1.4",
