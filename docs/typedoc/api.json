--- conflicted
+++ resolved
@@ -757,11 +757,7 @@
 					"sources": [
 						{
 							"fileName": "ethereum/src/api.ts",
-<<<<<<< HEAD
 							"line": 3177,
-=======
-							"line": 3191,
->>>>>>> ff0a2952
 							"character": 8
 						}
 					],
@@ -889,11 +885,7 @@
 					"sources": [
 						{
 							"fileName": "ethereum/src/api.ts",
-<<<<<<< HEAD
 							"line": 3128,
-=======
-							"line": 3139,
->>>>>>> ff0a2952
 							"character": 8
 						}
 					],
@@ -1094,11 +1086,7 @@
 					"sources": [
 						{
 							"fileName": "ethereum/src/api.ts",
-<<<<<<< HEAD
 							"line": 2773,
-=======
-							"line": 2782,
->>>>>>> ff0a2952
 							"character": 8
 						}
 					],
@@ -1402,11 +1390,7 @@
 					"sources": [
 						{
 							"fileName": "ethereum/src/api.ts",
-<<<<<<< HEAD
 							"line": 2911,
-=======
-							"line": 2920,
->>>>>>> ff0a2952
 							"character": 8
 						}
 					],
@@ -2448,11 +2432,7 @@
 					"sources": [
 						{
 							"fileName": "ethereum/src/api.ts",
-<<<<<<< HEAD
 							"line": 2568,
-=======
-							"line": 2574,
->>>>>>> ff0a2952
 							"character": 8
 						}
 					],
@@ -2526,11 +2506,7 @@
 					"sources": [
 						{
 							"fileName": "ethereum/src/api.ts",
-<<<<<<< HEAD
 							"line": 2637,
-=======
-							"line": 2644,
->>>>>>> ff0a2952
 							"character": 8
 						}
 					],
@@ -2601,11 +2577,7 @@
 					"sources": [
 						{
 							"fileName": "ethereum/src/api.ts",
-<<<<<<< HEAD
 							"line": 2693,
-=======
-							"line": 2701,
->>>>>>> ff0a2952
 							"character": 8
 						}
 					],
@@ -3173,11 +3145,7 @@
 					"sources": [
 						{
 							"fileName": "ethereum/src/api.ts",
-<<<<<<< HEAD
 							"line": 2715,
-=======
-							"line": 2724,
->>>>>>> ff0a2952
 							"character": 8
 						}
 					],
@@ -4788,11 +4756,7 @@
 					"sources": [
 						{
 							"fileName": "ethereum/src/api.ts",
-<<<<<<< HEAD
 							"line": 2405,
-=======
-							"line": 2410,
->>>>>>> ff0a2952
 							"character": 8
 						}
 					],
@@ -4848,11 +4812,7 @@
 					"sources": [
 						{
 							"fileName": "ethereum/src/api.ts",
-<<<<<<< HEAD
 							"line": 2491,
-=======
-							"line": 2496,
->>>>>>> ff0a2952
 							"character": 8
 						}
 					],
@@ -4926,11 +4886,7 @@
 					"sources": [
 						{
 							"fileName": "ethereum/src/api.ts",
-<<<<<<< HEAD
 							"line": 2432,
-=======
-							"line": 2437,
->>>>>>> ff0a2952
 							"character": 8
 						}
 					],
@@ -5040,11 +4996,7 @@
 					"sources": [
 						{
 							"fileName": "ethereum/src/api.ts",
-<<<<<<< HEAD
 							"line": 2030,
-=======
-							"line": 2035,
->>>>>>> ff0a2952
 							"character": 8
 						}
 					],
@@ -5115,11 +5067,7 @@
 					"sources": [
 						{
 							"fileName": "ethereum/src/api.ts",
-<<<<<<< HEAD
 							"line": 1935,
-=======
-							"line": 1940,
->>>>>>> ff0a2952
 							"character": 8
 						}
 					],
@@ -5191,11 +5139,7 @@
 					"sources": [
 						{
 							"fileName": "ethereum/src/api.ts",
-<<<<<<< HEAD
 							"line": 2063,
-=======
-							"line": 2068,
->>>>>>> ff0a2952
 							"character": 8
 						}
 					],
@@ -5281,11 +5225,7 @@
 					"sources": [
 						{
 							"fileName": "ethereum/src/api.ts",
-<<<<<<< HEAD
 							"line": 1991,
-=======
-							"line": 1996,
->>>>>>> ff0a2952
 							"character": 8
 						}
 					],
@@ -5357,11 +5297,7 @@
 					"sources": [
 						{
 							"fileName": "ethereum/src/api.ts",
-<<<<<<< HEAD
 							"line": 2133,
-=======
-							"line": 2138,
->>>>>>> ff0a2952
 							"character": 8
 						}
 					],
@@ -5456,11 +5392,7 @@
 					"sources": [
 						{
 							"fileName": "ethereum/src/api.ts",
-<<<<<<< HEAD
 							"line": 2193,
-=======
-							"line": 2198,
->>>>>>> ff0a2952
 							"character": 8
 						}
 					],
@@ -5726,11 +5658,7 @@
 					"sources": [
 						{
 							"fileName": "ethereum/src/api.ts",
-<<<<<<< HEAD
 							"line": 2241,
-=======
-							"line": 2246,
->>>>>>> ff0a2952
 							"character": 2
 						}
 					],
@@ -5907,11 +5835,7 @@
 					"sources": [
 						{
 							"fileName": "ethereum/src/api.ts",
-<<<<<<< HEAD
 							"line": 2594,
-=======
-							"line": 2600,
->>>>>>> ff0a2952
 							"character": 8
 						}
 					],
@@ -5982,11 +5906,7 @@
 					"sources": [
 						{
 							"fileName": "ethereum/src/api.ts",
-<<<<<<< HEAD
 							"line": 2381,
-=======
-							"line": 2386,
->>>>>>> ff0a2952
 							"character": 8
 						}
 					],
@@ -7454,11 +7374,7 @@
 					"sources": [
 						{
 							"fileName": "ethereum/src/api.ts",
-<<<<<<< HEAD
 							"line": 3254,
-=======
-							"line": 3275,
->>>>>>> ff0a2952
 							"character": 8
 						}
 					],
@@ -7543,11 +7459,7 @@
 					"sources": [
 						{
 							"fileName": "ethereum/src/api.ts",
-<<<<<<< HEAD
 							"line": 3206,
-=======
-							"line": 3227,
->>>>>>> ff0a2952
 							"character": 8
 						}
 					],
@@ -7605,11 +7517,7 @@
 					"sources": [
 						{
 							"fileName": "ethereum/src/api.ts",
-<<<<<<< HEAD
 							"line": 3284,
-=======
-							"line": 3305,
->>>>>>> ff0a2952
 							"character": 8
 						}
 					],
@@ -7680,11 +7588,7 @@
 					"sources": [
 						{
 							"fileName": "ethereum/src/api.ts",
-<<<<<<< HEAD
 							"line": 3223,
-=======
-							"line": 3244,
->>>>>>> ff0a2952
 							"character": 8
 						}
 					],
@@ -7755,11 +7659,7 @@
 					"sources": [
 						{
 							"fileName": "ethereum/src/api.ts",
-<<<<<<< HEAD
 							"line": 3355,
-=======
-							"line": 3374,
->>>>>>> ff0a2952
 							"character": 8
 						}
 					],
@@ -7842,11 +7742,7 @@
 					"sources": [
 						{
 							"fileName": "ethereum/src/api.ts",
-<<<<<<< HEAD
 							"line": 3414,
-=======
-							"line": 3433,
->>>>>>> ff0a2952
 							"character": 8
 						}
 					],
@@ -7930,11 +7826,7 @@
 					"sources": [
 						{
 							"fileName": "ethereum/src/api.ts",
-<<<<<<< HEAD
 							"line": 3312,
-=======
-							"line": 3333,
->>>>>>> ff0a2952
 							"character": 8
 						}
 					],
@@ -8035,11 +7927,7 @@
 					"sources": [
 						{
 							"fileName": "ethereum/src/api.ts",
-<<<<<<< HEAD
 							"line": 3445,
-=======
-							"line": 3464,
->>>>>>> ff0a2952
 							"character": 8
 						}
 					],
@@ -8188,11 +8076,7 @@
 					"sources": [
 						{
 							"fileName": "ethereum/src/api.ts",
-<<<<<<< HEAD
 							"line": 3502,
-=======
-							"line": 3521,
->>>>>>> ff0a2952
 							"character": 8
 						}
 					],
@@ -8263,11 +8147,7 @@
 					"sources": [
 						{
 							"fileName": "ethereum/src/api.ts",
-<<<<<<< HEAD
 							"line": 3550,
-=======
-							"line": 3569,
->>>>>>> ff0a2952
 							"character": 8
 						}
 					],
@@ -8337,11 +8217,7 @@
 					"sources": [
 						{
 							"fileName": "ethereum/src/api.ts",
-<<<<<<< HEAD
 							"line": 3565,
-=======
-							"line": 3584,
->>>>>>> ff0a2952
 							"character": 8
 						}
 					],
@@ -8412,11 +8288,7 @@
 					"sources": [
 						{
 							"fileName": "ethereum/src/api.ts",
-<<<<<<< HEAD
 							"line": 3477,
-=======
-							"line": 3496,
->>>>>>> ff0a2952
 							"character": 8
 						}
 					],
@@ -8487,11 +8359,7 @@
 					"sources": [
 						{
 							"fileName": "ethereum/src/api.ts",
-<<<<<<< HEAD
 							"line": 3519,
-=======
-							"line": 3538,
->>>>>>> ff0a2952
 							"character": 8
 						}
 					],
@@ -8579,11 +8447,7 @@
 					"sources": [
 						{
 							"fileName": "ethereum/src/api.ts",
-<<<<<<< HEAD
 							"line": 3487,
-=======
-							"line": 3506,
->>>>>>> ff0a2952
 							"character": 8
 						}
 					],
@@ -8632,11 +8496,7 @@
 					"sources": [
 						{
 							"fileName": "ethereum/src/api.ts",
-<<<<<<< HEAD
 							"line": 3462,
-=======
-							"line": 3481,
->>>>>>> ff0a2952
 							"character": 8
 						}
 					],
@@ -8691,11 +8551,7 @@
 					"sources": [
 						{
 							"fileName": "ethereum/src/api.ts",
-<<<<<<< HEAD
 							"line": 3580,
-=======
-							"line": 3599,
->>>>>>> ff0a2952
 							"character": 8
 						}
 					],
@@ -8766,11 +8622,7 @@
 					"sources": [
 						{
 							"fileName": "ethereum/src/api.ts",
-<<<<<<< HEAD
 							"line": 3535,
-=======
-							"line": 3554,
->>>>>>> ff0a2952
 							"character": 8
 						}
 					],
@@ -8841,11 +8693,7 @@
 					"sources": [
 						{
 							"fileName": "ethereum/src/api.ts",
-<<<<<<< HEAD
 							"line": 3594,
-=======
-							"line": 3613,
->>>>>>> ff0a2952
 							"character": 8
 						}
 					],
@@ -8900,11 +8748,7 @@
 					"sources": [
 						{
 							"fileName": "ethereum/src/api.ts",
-<<<<<<< HEAD
 							"line": 3616,
-=======
-							"line": 3634,
->>>>>>> ff0a2952
 							"character": 8
 						}
 					],
